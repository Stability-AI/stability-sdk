# fmt: off

from setuptools import setup, find_namespace_packages

with open('README.md','r') as f:
    README = f.read()

setup(
    name='stability-sdk',
<<<<<<< HEAD
    version='0.4.0',
    author='Wes Brown',
    author_email='wesbrown18@gmail.com',
    maintainer='David Marx',
    maintainer_email='david@stability.ai',
=======
    version='0.6.1',
    author='Stability AI',
    author_email='support@stability.ai',
    maintainer='Stability AI',
    maintainer_email='support@stability.ai',
>>>>>>> 7e9610f5
    url='https://beta.dreamstudio.ai/',
    download_url='https://github.com/Stability-AI/stability-sdk/',

    description='Python SDK for interacting with stability.ai APIs',
    long_description=README,
    long_description_content_type="text/markdown",

    install_requires=[
        'Pillow',
        'grpcio==1.53.0',
        'grpcio-tools==1.53.0',
        'python-dotenv',
        'protobuf==4.21.12'
    ],
    extras_require={
        'dev': [
            'pytest',
            'grpcio-testing'
    ]},
    packages=find_namespace_packages(
        where='src',
        include=['stability_sdk*'],
    ),
    package_dir = {"": "src"},

    classifiers=[
        'Intended Audience :: Developers',
        'Intended Audience :: Education',
        'Intended Audience :: End Users/Desktop',
        'Intended Audience :: Science/Research',
        'Topic :: Artistic Software',
        'Topic :: Education',
        'Topic :: Games/Entertainment',
        'Topic :: Internet :: WWW/HTTP :: Dynamic Content',
        'Topic :: Internet :: WWW/HTTP :: Dynamic Content :: CGI Tools/Libraries',
        'Topic :: Multimedia',
        'Topic :: Multimedia :: Graphics',
        'Topic :: Multimedia :: Graphics :: 3D Rendering',
        'Topic :: Multimedia :: Graphics :: Editors',
        'Topic :: Multimedia :: Graphics :: Editors :: Raster-Based',
        'Topic :: Scientific/Engineering',
        'Topic :: Scientific/Engineering :: Artificial Intelligence',
        'Topic :: Scientific/Engineering :: Human Machine Interfaces',
        'Topic :: Scientific/Engineering :: Image Processing',
    ],
    keywords=[],
    license='MIT',
)<|MERGE_RESOLUTION|>--- conflicted
+++ resolved
@@ -7,19 +7,11 @@
 
 setup(
     name='stability-sdk',
-<<<<<<< HEAD
-    version='0.4.0',
-    author='Wes Brown',
-    author_email='wesbrown18@gmail.com',
-    maintainer='David Marx',
-    maintainer_email='david@stability.ai',
-=======
     version='0.6.1',
     author='Stability AI',
     author_email='support@stability.ai',
     maintainer='Stability AI',
     maintainer_email='support@stability.ai',
->>>>>>> 7e9610f5
     url='https://beta.dreamstudio.ai/',
     download_url='https://github.com/Stability-AI/stability-sdk/',
 
