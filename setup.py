# fmt: off

from setuptools import (
    setup,
    find_namespace_packages,
)

with open('README.md','r') as f:
    README = f.read()

setup(
    name='stability-sdk',
    version='0.6.1',
    author='Stability AI',
    author_email='support@stability.ai',
    maintainer='Stability AI',
    maintainer_email='support@stability.ai',
    url='https://beta.dreamstudio.ai/',
    download_url='https://github.com/Stability-AI/stability-sdk/',
    description='Python SDK for interacting with stability.ai APIs',
    long_description=README,
    long_description_content_type="text/markdown",
    install_requires=[
        'Pillow',
        'grpcio==1.53.0',
        'grpcio-tools==1.53.0',
        'python-dotenv',
<<<<<<< HEAD
        'protobuf==3.19.5',        
        'param',
=======
        'protobuf==4.21.12'
>>>>>>> 7e9610f5
    ],
    extras_require={
        'dev': [
            'pytest',
            'grpcio-testing'
        ],
        'anim': [
            'keyframed',
            'numpy',
            'opencv-python-headless',
        ],
        'anim_ui': [
            'keyframed',
            'gradio',
            'numpy',
            'opencv-python-headless',
            'tqdm',
        ]
    },
    packages=find_namespace_packages(
        where='src',
        include=['stability_sdk*'],
    ),
    package_dir = {"": "src"},
    classifiers=[
        'Intended Audience :: Developers',
        'Intended Audience :: Education',
        'Intended Audience :: End Users/Desktop',
        'Intended Audience :: Science/Research',
        'Topic :: Artistic Software',
        'Topic :: Education',
        'Topic :: Games/Entertainment',
        'Topic :: Internet :: WWW/HTTP :: Dynamic Content',
        'Topic :: Internet :: WWW/HTTP :: Dynamic Content :: CGI Tools/Libraries',
        'Topic :: Multimedia',
        'Topic :: Multimedia :: Graphics',
        'Topic :: Multimedia :: Graphics :: 3D Rendering',
        'Topic :: Multimedia :: Graphics :: Editors',
        'Topic :: Multimedia :: Graphics :: Editors :: Raster-Based',
        'Topic :: Scientific/Engineering',
        'Topic :: Scientific/Engineering :: Artificial Intelligence',
        'Topic :: Scientific/Engineering :: Human Machine Interfaces',
        'Topic :: Scientific/Engineering :: Image Processing',
    ],
    keywords=[],
    license='MIT',
)<|MERGE_RESOLUTION|>--- conflicted
+++ resolved
@@ -25,12 +25,8 @@
         'grpcio==1.53.0',
         'grpcio-tools==1.53.0',
         'python-dotenv',
-<<<<<<< HEAD
-        'protobuf==3.19.5',        
         'param',
-=======
         'protobuf==4.21.12'
->>>>>>> 7e9610f5
     ],
     extras_require={
         'dev': [
