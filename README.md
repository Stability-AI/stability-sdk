--- conflicted
+++ resolved
@@ -91,27 +91,6 @@
        --init_image INIT_IMAGE
        [--height HEIGHT] [--width WIDTH] [--prefix PREFIX] [--artifact_types ARTIFACT_TYPES]
        [--no-store] [--show] [--engine ENGINE]
-<<<<<<< HEAD
-
-options:
-  -h, --help            show this help message and exit
-  --init_image INIT_IMAGE, -i INIT_IMAGE
-                        Init image
-  --height HEIGHT, -H HEIGHT
-                        height of upscaled image in pixels
-  --width WIDTH, -W WIDTH
-                        width of upscaled image in pixels
-  --prefix PREFIX, -p PREFIX
-                        output prefixes for artifacts
-  --artifact_types ARTIFACT_TYPES, -t ARTIFACT_TYPES
-                        filter artifacts by type (ARTIFACT_IMAGE, ARTIFACT_TEXT, ARTIFACT_CLASSIFICATIONS, etc)
-  --no-store            do not write out artifacts
-  --show                open artifacts using PIL
-  --engine ENGINE, -e ENGINE
-                        engine to use for upscale
-```
-=======
->>>>>>> 7e9610f5
 
 options:
   -h, --help            show this help message and exit
