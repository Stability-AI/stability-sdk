{
  "cells": [
    {
      "cell_type": "markdown",
      "metadata": {
        "id": "tPZFjbUDTwYE"
      },
      "source": [
        "# StabilityAI Stable Diffusion Animation"
      ]
    },
    {
      "cell_type": "code",
      "execution_count": null,
      "metadata": {
        "cellView": "form",
        "colab": {
          "base_uri": "https://localhost:8080/"
        },
        "id": "LUMF8i8BTwYH",
        "outputId": "f61c635e-bc57-48ab-cc3d-5166286b158f"
      },
      "outputs": [],
      "source": [
        "#@title Mount Google Drive\n",
        "import os\n",
        "try:\n",
        "    from google.colab import drive\n",
        "    drive.mount('/content/gdrive')\n",
        "    outputs_path = \"/content/gdrive/MyDrive/AI/StabilityAnimations\"\n",
        "    os.makedirs(outputs_path, exist_ok=True)\n",
        "except:\n",
        "    outputs_path = \".\"\n",
        "print(f\"Animations will be saved to {outputs_path}\")"
      ]
    },
    {
      "cell_type": "code",
      "execution_count": null,
      "metadata": {
        "cellView": "form",
        "id": "tgZBrk8DTwYI"
      },
      "outputs": [],
      "source": [
        "#@title Connect to the Stability API\n",
        "\n",
        "# install dependencies\n",
        "import subprocess\n",
        "subprocess.run(['pip', 'install', 'gradio'])\n",
        "\n",
        "import os\n",
        "import shutil\n",
        "import sys\n",
        "\n",
        "from pathlib import Path\n",
        "from typing import Any, Dict, List, Optional\n",
        "\n",
        "# install Stability SDK for Python\n",
        "path = Path('stability-sdk')\n",
        "if os.path.exists(\"../src/stability_sdk\"):\n",
        "    sys.path.append(\"../src\") # use local SDK src\n",
        "else:\n",
        "    if path.exists():\n",
        "        shutil.rmtree(path)\n",
        "        sub_p_res = subprocess.run(['pip', 'uninstall', '-y', 'stability-sdk'], stdout=subprocess.PIPE).stdout.decode('utf-8')\n",
        "        print(sub_p_res)\n",
<<<<<<< HEAD
        "    sub_p_res = subprocess.run(['git', 'clone', '-b', 'animation', '--recurse-submodules', 'https://github.com/Stability-AI/stability-sdk'], stdout=subprocess.PIPE).stdout.decode('utf-8')\n",
=======
        "    sub_p_res = subprocess.run(['git', 'clone', '-b', 'animation-staging', '--recurse-submodules', 'https://github.com/Stability-AI/stability-sdk'], stdout=subprocess.PIPE).stdout.decode('utf-8')\n",
>>>>>>> 5c1b0e1a
        "    print(sub_p_res)\n",
        "    Path(\"./stability-sdk/src/stability_sdk/interfaces/__init__.py\").touch()\n",
        "    sub_p_res = subprocess.run(['pip', 'install', './stability-sdk'], stdout=subprocess.PIPE).stdout.decode('utf-8')\n",
        "    print(sub_p_res)\n",
        "\n",
        "from stability_sdk.api import Context\n",
        "from stability_sdk.animation_ui import create_ui\n",
        "\n",
        "\n",
        "# GRPC endpoint and engines\n",
        "GRPC_HOST = \"\" #@param {type:\"string\"}\n",
        "API_KEY = \"\" #@param {type:\"string\"}\n",
        "\n",
        "# Connect to Stability API\n",
        "api_context = Context(GRPC_HOST, API_KEY)\n"
      ]
    },
    {
      "cell_type": "code",
      "execution_count": null,
      "metadata": {
        "cellView": "form",
        "id": "QVCAr8xcTwYI"
      },
      "outputs": [],
      "source": [
        "#@title Gradio UI\n",
        "show_ui_in_notebook = True #@param {type:\"boolean\"}\n",
        "\n",
        "ui = create_ui(api_context, outputs_path)\n",
        "\n",
        "ui.queue(concurrency_count=2, max_size=2)\n",
        "ui.launch(show_api=False, debug=True, inline=show_ui_in_notebook, height=768, share=True, show_error=True)"
      ]
    }
  ],
  "metadata": {
    "colab": {
      "provenance": []
    },
    "kernelspec": {
      "display_name": "venv",
      "language": "python",
      "name": "python3"
    },
    "language_info": {
      "codemirror_mode": {
        "name": "ipython",
        "version": 3
      },
      "file_extension": ".py",
      "mimetype": "text/x-python",
      "name": "python",
      "nbconvert_exporter": "python",
      "pygments_lexer": "ipython3",
      "version": "3.9.5"
    },
    "orig_nbformat": 4,
    "vscode": {
      "interpreter": {
        "hash": "fb02550c4ef2b9a37ba5f7f381e893a74079cea154f791601856f87ae67cf67c"
      }
    }
  },
  "nbformat": 4,
  "nbformat_minor": 4
}<|MERGE_RESOLUTION|>--- conflicted
+++ resolved
@@ -65,11 +65,7 @@
         "        shutil.rmtree(path)\n",
         "        sub_p_res = subprocess.run(['pip', 'uninstall', '-y', 'stability-sdk'], stdout=subprocess.PIPE).stdout.decode('utf-8')\n",
         "        print(sub_p_res)\n",
-<<<<<<< HEAD
         "    sub_p_res = subprocess.run(['git', 'clone', '-b', 'animation', '--recurse-submodules', 'https://github.com/Stability-AI/stability-sdk'], stdout=subprocess.PIPE).stdout.decode('utf-8')\n",
-=======
-        "    sub_p_res = subprocess.run(['git', 'clone', '-b', 'animation-staging', '--recurse-submodules', 'https://github.com/Stability-AI/stability-sdk'], stdout=subprocess.PIPE).stdout.decode('utf-8')\n",
->>>>>>> 5c1b0e1a
         "    print(sub_p_res)\n",
         "    Path(\"./stability-sdk/src/stability_sdk/interfaces/__init__.py\").touch()\n",
         "    sub_p_res = subprocess.run(['pip', 'install', './stability-sdk'], stdout=subprocess.PIPE).stdout.decode('utf-8')\n",
