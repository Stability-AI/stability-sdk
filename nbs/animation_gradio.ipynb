--- conflicted
+++ resolved
@@ -6,11 +6,7 @@
         "id": "tPZFjbUDTwYE"
       },
       "source": [
-<<<<<<< HEAD
         "# StabilityAI Stable Diffusion Animation"
-=======
-        "# StabilityAI Animations with Gradio UI"
->>>>>>> d549c9e7
       ]
     },
     {
