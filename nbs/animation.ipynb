--- conflicted
+++ resolved
@@ -8,8 +8,6 @@
       },
       "source": [
         "# Animation SDK example"
-<<<<<<< HEAD
-=======
       ]
     },
     {
@@ -23,21 +21,7 @@
       "source": [
         "#@title Install the Stability SDK\n",
         "%%capture captured --no-stderr\n",
-        "import os\n",
-        "import shutil\n",
-        "import sys\n",
-        "from pathlib import Path\n",
-        "\n",
-        "path = Path('stability-sdk')\n",
-        "if os.path.exists(\"../src/stability_sdk\"):\n",
-        "    sys.path.append(\"../src\") # use local SDK src\n",
-        "else:\n",
-        "    if path.exists():\n",
-        "        shutil.rmtree(path)\n",
-        "        !pip uninstall -y stability-sdk\n",
-        "    !git clone -b animation-staging --recurse-submodules https://github.com/Stability-AI/stability-sdk\n",
-        "    !pip install ./stability-sdk[anim]"
->>>>>>> b14ade82
+        "%pip install stability-sdk[anim]\n"
       ]
     },
     {
@@ -54,11 +38,7 @@
         "    from google.colab import drive\n",
         "    drive.mount('/content/gdrive')\n",
         "    outputs_path = \"/content/gdrive/MyDrive/AI/StableAnimation\"\n",
-<<<<<<< HEAD
-        "    !mkdir -p $outputs_path\n",
-=======
         "    os.makedirs(outputs_path, exist_ok=True)\n",
->>>>>>> b14ade82
         "except:\n",
         "    outputs_path = \".\"\n",
         "print(f\"Animations will be saved to {outputs_path}\")"
@@ -74,13 +54,6 @@
       "outputs": [],
       "source": [
         "#@title Connect to the Stability API\n",
-<<<<<<< HEAD
-        "\n",
-        "# install Stability Animation SDK for Python\n",
-        "%pip install stability-sdk[anim]\n",
-        "\n",
-=======
->>>>>>> b14ade82
         "import datetime\n",
         "import getpass\n",
         "import json\n",
@@ -97,25 +70,16 @@
         "from stability_sdk.animation import AnimationArgs, Animator\n",
         "from stability_sdk.utils import create_video_from_frames\n",
         "\n",
-        "# @markdown To get your API key visit https://next.dreamstudio.pages.dev/account\n",
-        "STABILITY_HOST = \"grpc-staging.stability.ai:443\" #@param {type:\"string\"}\n",
+        "# @markdown To get your API key visit https://dreamstudio.ai/account\n",
+        "STABILITY_HOST = \"grpc.stability.ai:443\" #@param {type:\"string\"}\n",
         "STABILITY_KEY = getpass.getpass('Enter your API Key')\n",
         "\n",
-<<<<<<< HEAD
-        "# Enter your API key from dreamstudio.ai\n",
-        "STABILITY_HOST = \"grpc.stability.ai:443\" #@param {type:\"string\"}\n",
-        "STABILITY_KEY = \"\" #@param {type:\"string\"}\n",
-        "\n",
-        "# Connect to Stability API\n",
-        "api_context = Context(STABILITY_HOST, STABILITY_KEY)"
-=======
         "# Connect to Stability API\n",
         "context = Context(STABILITY_HOST, STABILITY_KEY)\n",
         "\n",
         "# Test the connection\n",
         "context.get_user_info()\n",
         "print(\"Connection successful!\")"
->>>>>>> b14ade82
       ]
     },
     {
@@ -197,13 +161,9 @@
         "\n",
         "pn.extension()\n",
         "\n",
-<<<<<<< HEAD
-        "pn.Tabs(*[(a.name[:-5], build(a)) for a in arg_objs])"
-=======
         "pn.Tabs(*[\n",
         "    (a.name[:-5], build(a)) for a in arg_objs\n",
         "])"
->>>>>>> b14ade82
       ]
     },
     {
