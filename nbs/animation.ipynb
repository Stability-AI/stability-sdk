--- conflicted
+++ resolved
@@ -33,7 +33,7 @@
         "    if path.exists():\n",
         "        shutil.rmtree(path)\n",
         "        !pip uninstall -y stability-sdk\n",
-        "    !git clone -b anima_stable --recurse-submodules https://github.com/Stability-AI/stability-sdk\n",
+        "    !git clone -b animation-staging --recurse-submodules https://github.com/Stability-AI/stability-sdk\n",
         "    !pip install ./stability-sdk[anim]"
       ]
     },
@@ -79,20 +79,6 @@
         "from tqdm import tqdm\n",
         "from types import SimpleNamespace\n",
         "\n",
-<<<<<<< HEAD
-        "\n",
-        "# install Stability SDK for Python\n",
-        "path = Path('stability-sdk')\n",
-        "if path.exists():\n",
-        "    shutil.rmtree(path)\n",
-        "    !pip uninstall -y stability-sdk\n",
-        "!git clone -b animation-staging --recurse-submodules https://github.com/Stability-AI/stability-sdk\n",
-        "Path(\"./stability-sdk/src/stability_sdk/interfaces/__init__.py\").touch()\n",
-        "!pip install ./stability-sdk[anim]\n",
-        "\n",
-        "\n",
-=======
->>>>>>> 8c50e65d
         "from stability_sdk.api import Context\n",
         "from stability_sdk.animation import AnimationArgs, Animator\n",
         "from stability_sdk.utils import create_video_from_frames\n",
