--- conflicted
+++ resolved
@@ -19,24 +19,16 @@
         with:
           python-version: ${{ matrix.python-version }}
           cache: 'pip'
-<<<<<<< HEAD
-      - name: Install Hatch
-        run: |
-          python -m pip install --upgrade pip
-          python -m pip install --upgrade hatch      
-      - name: Test
-=======
           cache-dependency-path: |
             **/setup.py
 
       - name: Install dependencies
         run: |
           python -m pip install --upgrade pip
-          if [ -f requirements.txt ]; then pip install -r requirements.txt; fi
-      - name: Install package
+          python -m pip install --upgrade hatch      
+      - name: Test
         run: |
           pip install .[dev,anim]
       - name: Test with pytest
->>>>>>> a72b5f1a
         run: |
-          hatch run test.py${{ matrix.python-version }}${{ matrix.feature-suffix}}:run+          pytest -s --ignore=src/stability_sdk/interfaces