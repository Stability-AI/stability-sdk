import base64
import bisect
import cv2
import glob
import json
import logging
import math
import numpy as np
import os
import param
import random
import shutil
import subprocess

from collections import OrderedDict, deque
from dataclasses import dataclass, fields
from keyframed.dsl import curve_from_cn_string
from PIL import Image, ImageFilter, ImageOps
from types import SimpleNamespace
from typing import cast, Deque, Generator, List, Optional, Tuple, Union

from stability_sdk.api import Context, generation
from stability_sdk.utils import (
    camera_pose_transform,
    color_adjust_transform,
    depth_calc_transform,
    guidance_from_string,
    image_mix,
    image_to_png_bytes,
    interpolate_mode_from_string,
    resample_transform,
    sampler_from_string,
)
import stability_sdk.matrix as matrix

logger = logging.getLogger(__name__)
logger.setLevel(level=logging.INFO)

DEFAULT_MODEL = 'stable-diffusion-v1-5'
TRANSLATION_SCALE = 1.0/200.0 # matches Disco and Deforum

docstring_bordermode = ( 
    "Method that will be used to fill empty regions, e.g. after a rotation transform."
    "\n\t* reflect - Mirror pixels across the image edge to fill empty regions."
    "\n\t* replicate - Use closest pixel values (default)."
    "\n\t* wrap - Treat image borders as if they were connected, i.e. use pixels from left edge to fill empty regions touching the right edge."
    "\n\t* zero - Fill empty regions with black pixels."
    "\n\t* prefill - Do simple inpainting over empty regions."
)

class BasicSettings(param.Parameterized):
    width = param.Integer(default=512, doc="Output image dimensions. Will be resized to a multiple of 64.")
    height = param.Integer(default=512, doc="Output image dimensions. Will be resized to a multiple of 64.")
    sampler = param.Selector(
        default='K_dpmpp_2m', 
        objects=[
            "DDIM", "PLMS", "K_euler", "K_euler_ancestral", "K_heun", "K_dpm_2", 
            "K_dpm_2_ancestral", "K_lms", "K_dpmpp_2m", "K_dpmpp_2s_ancestral"
        ]
    )
    model = param.Selector(
        default=DEFAULT_MODEL, 
        check_on_set=False, # allow old and new models without raising ValueError
        objects=[
            "stable-diffusion-v1-5", "stable-diffusion-512-v2-1", "stable-diffusion-768-v2-1", 
            "stable-diffusion-depth-v2-0", "stable-diffusion-xl-beta-v2-2-2",
            "custom"
        ]
    )
    custom_model = param.String(default="", doc="Identifier of custom model to use.")
    seed = param.Integer(default=-1, doc="Provide a seed value for more deterministic behavior. Negative seed values will be replaced with a random seed (default).")
    cfg_scale = param.Number(default=7, softbounds=(0,20), doc="Classifier-free guidance scale. Strength of prompt influence on denoising process. `cfg_scale=0` gives unconditioned sampling.")
    clip_guidance = param.Selector(default='FastBlue', objects=["None", "Simple", "FastBlue", "FastGreen"], doc="CLIP-guidance preset.")
    init_image = param.String(default='', doc="Path to image. Height and width dimensions will be inherited from image.")
    init_sizing = param.Selector(default='stretch', objects=["cover", "stretch", "resize-canvas"])
    mask_path = param.String(default="", doc="Path to image or video mask")
    mask_invert = param.Boolean(default=False, doc="White in mask marks areas to change by default.")
    preset = param.Selector(
        default='None', 
        objects=[
            'None', '3d-model', 'analog-film', 'anime', 'cinematic', 'comic-book', 'digital-art', 
            'enhance', 'fantasy-art', 'isometric', 'line-art', 'low-poly', 'modeling-compound', 
            'neon-punk', 'origami', 'photographic', 'pixel-art',
        ]
    )

class AnimationSettings(param.Parameterized):
    animation_mode = param.Selector(default='3D warp', objects=['2D', '3D warp', '3D render', 'Video Input'])
    max_frames = param.Integer(default=72, doc="Force stop of animation job after this many frames are generated.")
    border = param.Selector(default='replicate', objects=['reflect', 'replicate', 'wrap', 'zero', 'prefill'], doc=docstring_bordermode)
    noise_add_curve = param.String(default="0:(0.02)")
    noise_scale_curve = param.String(default="0:(0.99)")
    strength_curve = param.String(default="0:(0.65)", doc="Image Strength (of init image relative to the prompt). 0 for ignore init image and attend only to prompt, 1 would return the init image unmodified")
    steps_curve = param.String(default="0:(30)", doc="Diffusion steps")
    steps_strength_adj = param.Boolean(default=False, doc="Adjusts number of diffusion steps based on current previous frame strength value.")    
    interpolate_prompts = param.Boolean(default=False, doc="Smoothly interpolate prompts between keyframes. Defaults to False")
    locked_seed = param.Boolean(default=False)

class CameraSettings(param.Parameterized):
    """
    See disco/deforum keyframing syntax, originally developed by Chigozie Nri
    General syntax: "<frameId>:(<valueAtFrame>), f2:(v2),f3:(v3)...." 
    Values between intermediate keyframes will be linearly interpolated by default to produce smooth transitions.
    For abrupt transitions, specify values at adjacent keyframes.
    """
    angle = param.String(default="0:(0)", doc="Camera rotation angle in degrees for 2D mode")
    zoom = param.String(default="0:(1)", doc="Camera zoom factor for 2D mode (<1 zooms out, >1 zooms in)")
    translation_x = param.String(default="0:(0)")
    translation_y = param.String(default="0:(0)")
    translation_z = param.String(default="0:(0)")
    rotation_x = param.String(default="0:(0)", doc="Camera rotation around X-axis in degrees for 3D modes")
    rotation_y = param.String(default="0:(0)", doc="Camera rotation around Y-axis in degrees for 3D modes")
    rotation_z = param.String(default="0:(0)", doc="Camera rotation around Z-axis in degrees for 3D modes")


class CoherenceSettings(param.Parameterized):
    diffusion_cadence_curve = param.String(default="0:(1)", doc="One greater than the number of frames between diffusion operations. A cadence of 1 performs diffusion on each frame. Values greater than one will generate frames using interpolation methods.")
    cadence_interp = param.Selector(default='mix', objects=['film', 'mix', 'rife', 'vae-lerp', 'vae-slerp'])
    cadence_spans = param.Boolean(default=False, doc="Experimental diffusion cadence mode for better outpainting")


class ColorSettings(param.Parameterized):
    color_coherence = param.Selector(default='LAB', objects=['None', 'HSV', 'LAB', 'RGB'], doc="Color space that will be used for inter-frame color adjustments.")
    brightness_curve = param.String(default="0:(1.0)")
    contrast_curve = param.String(default="0:(1.0)")
    hue_curve = param.String(default="0:(0.0)")
    saturation_curve = param.String(default="0:(1.0)")
    lightness_curve = param.String(default="0:(0.0)")


class DepthSettings(param.Parameterized):
    depth_model_weight = param.Number(default=0.3, softbounds=(0,1), doc="Blend factor between AdaBins and MiDaS depth models.")
    near_plane = param.Number(default=200, doc="Distance to nearest plane of camera view volume.")
    far_plane = param.Number(default=10000, doc="Distance to furthest plane of camera view volume.")
    fov_curve = param.String(default="0:(25)", doc="FOV angle of camera volume in degrees.")
    depth_blur_curve = param.String(default="0:(0.0)", doc="Blur strength of depth map.")
    depth_warp_curve = param.String(default="0:(1.0)", doc="Depth warp strength.")
    save_depth_maps = param.Boolean(default=False)
    

class Rendering3dSettings(param.Parameterized):
    camera_type = param.Selector(default='perspective', objects=['perspective', 'orthographic'])
<<<<<<< HEAD
    render_mode = param.Selector(default='mesh', objects=['mesh', 'pointcloud'])
=======
    render_mode = param.Selector(default='mesh', objects=['mesh', 'pointcloud'], doc="Mode for image and mask rendering. 'pointcloud' is a bit faster, but 'mesh' is more stable")
    mask_power = param.Number(default=0.3, softbounds=(0, 4), doc="Raises each mask (0, 1) value to this power. The higher the value the more changes will be applied to the nearest objects")
>>>>>>> 11dded13
    
class InpaintingSettings(param.Parameterized):
    use_inpainting_model = param.Boolean(default=False, doc="If True, inpainting will be performed using dedicated inpainting model. If False, inpainting will be performed with the regular model that is selected")
    inpaint_border = param.Boolean(default=False, doc="Use inpainting on top of border regions for 2D and 3D warp modes. Defaults to False")
<<<<<<< HEAD
    mask_min_value = param.String(default="0:(0.1)", doc="Mask postprocessing for non-inpainting model. Mask floor values will be clipped by this value prior to inpainting")
    mask_binarization_thr = param.Number(default=0.1, softbounds=(0,1), doc="Applied when inpainting with inpainting model. Grayscale mask values lower than this value will be set to 0, values that are higher — to 1.")
=======
    mask_min_value = param.String(default="0:(0.25)", doc="Mask postprocessing for non-inpainting model. Mask floor values will be clipped by this value prior to inpainting")
    mask_binarization_thr = param.Number(default=0.15, softbounds=(0,1), doc="Applied when inpainting with inpainting model. Grayscale mask values lower than this value will be set to 0, values that are higher — to 1.")
>>>>>>> 11dded13
    save_inpaint_masks = param.Boolean(default=False)

class VideoInputSettings(param.Parameterized):
    video_init_path = param.String(default="", doc="Path to video input")
    extract_nth_frame = param.Integer(default=1, bounds=(1,None), doc="Only use every Nth frame of the video")
    video_mix_in_curve = param.String(default="0:(0.02)")
    video_flow_warp = param.Boolean(default=True, doc="Whether or not to transfer the optical flow from the video to the generated animation as a warp effect.")

class VideoOutputSettings(param.Parameterized):
    fps = param.Integer(default=12, doc="Frame rate to use when generating video output.")
    reverse = param.Boolean(default=False, doc="Whether to reverse the output video or not.")

class AnimationArgs(
    BasicSettings,
    AnimationSettings,
    CameraSettings,
    CoherenceSettings,
    ColorSettings,
    DepthSettings,
    Rendering3dSettings,
    InpaintingSettings,
    VideoInputSettings,
    VideoOutputSettings
):
    """
    Aggregates parameters from the multiple settings classes.
    """

@dataclass
class FrameArgs:
    """Expansion of key framed Args to per-frame values"""
    angle: List[float]
    zoom: List[float]
    translation_x: List[float]
    translation_y: List[float]
    translation_z: List[float]
    rotation_x: List[float]
    rotation_y: List[float]
    rotation_z: List[float]
    brightness_curve: List[float]
    contrast_curve: List[float]
    hue_curve: List[float]
    saturation_curve: List[float]
    lightness_curve: List[float]
    noise_add_curve: List[float]
    noise_scale_curve: List[float]
    steps_curve: List[float]
    strength_curve: List[float]
    diffusion_cadence_curve: List[float]
    fov_curve: List[float]
    depth_blur_curve: List[float]
    depth_warp_curve: List[float]
    video_mix_in_curve: List[float]
    mask_min_value: List[float]


def args_to_dict(args):
    """
    Converts arguments object to an OrderedDict
    """
    if isinstance(args, param.Parameterized):
        return OrderedDict(args.param.values())
    elif isinstance(args, SimpleNamespace):
        return OrderedDict(vars(args))
    else:
        raise NotImplementedError(f"Unsupported arguments object type: {type(args)}")

def create_video_from_frames(frames_path: str, mp4_path: str, fps: int=24, reverse: bool=False):
    """
    Convert a series of image frames to a video file using ffmpeg.

    :param frames_path: The path to the directory containing the image frames named frame_00000.png, frame_00001.png, etc.
    :param mp4_path: The path to save the output video file.
    :param fps: The frames per second for the output video. Default is 24.
    :param reverse: A flag to reverse the order of the frames in the output video. Default is False.
    """

    cmd = [
        'ffmpeg',
        '-y',
        '-vcodec', 'png',
        '-r', str(fps),
        '-start_number', str(0),
        '-i', os.path.join(frames_path, "frame_%05d.png"),
        '-c:v', 'libx264',
        '-vf',
        f'fps={fps}',
        '-pix_fmt', 'yuv420p',
        '-crf', '17',
        '-preset', 'veryslow',
        mp4_path
    ]
    if reverse:
        cmd.insert(-1, '-vf')
        cmd.insert(-1, 'reverse')    

    process = subprocess.Popen(cmd, stdout=subprocess.PIPE, stderr=subprocess.PIPE)
    _, stderr = process.communicate()
    if process.returncode != 0:
        raise RuntimeError(stderr)

def cv2_to_pil(cv2_img: np.ndarray) -> Image.Image:
    """Convert a cv2 BGR ndarray to a PIL Image"""
    return Image.fromarray(cv2_img[:, :, ::-1])

def interpolate_frames(
    context: Context, 
    frames_path: str, 
    out_path: str, 
    interp_mode: generation.InterpolateMode, 
    interp_factor: int
) -> Generator[Image.Image, None, None]:
    """Interpolates frames in a directory using the specified interpolation mode."""
    assert interp_factor > 1, "Interpolation factor must be greater than 1"

    # gather source frames
    frame_files = glob.glob(os.path.join(frames_path, "frame_*.png"))
    frame_files.sort()

    # perform frame interpolation
    os.makedirs(out_path, exist_ok=True)
    ratios = np.linspace(0, 1, interp_factor+1)[1:-1].tolist()
    for i in range(len(frame_files) - 1):
        shutil.copy(frame_files[i], os.path.join(out_path, f"frame_{i * interp_factor:05d}.png"))
        frame1 = Image.open(frame_files[i])
        frame2 = Image.open(frame_files[i + 1])
        yield frame1
        tweens = context.interpolate([frame1, frame2], ratios, interp_mode)
        for ti, tween in enumerate(tweens):
            tween.save(os.path.join(out_path, f"frame_{i * interp_factor + ti + 1:05d}.png"))
            yield tween

    # copy final frame
    shutil.copy(frame_files[-1], os.path.join(out_path, f"frame_{(len(frame_files)-1) * interp_factor:05d}.png"))        

def mask_erode_blur(mask: Image.Image, mask_erode: int, mask_blur: int) -> Image.Image:
    mask = np.array(mask)
    if mask_erode > 0:
        ks = mask_erode*2 + 1
        mask = cv2.erode(mask, cv2.getStructuringElement(cv2.MORPH_ELLIPSE, (ks, ks)), iterations=1)
    if mask_blur > 0:
        ks = mask_blur*2 + 1
        mask = cv2.GaussianBlur(mask, (ks, ks), 0)
    return Image.fromarray(mask)

def make_xform_2d(
    w: float, h: float,
    rotation_angle: float, # in radians
    scale_factor: float,
    translate_x: float,
    translate_y: float,
) -> matrix.Matrix:
    center = (w / 2, h / 2)
    pre = matrix.translation(-center[0], -center[1], 0)
    post = matrix.translation(center[0], center[1], 0)
    rotate = matrix.rotation_euler(0, 0, rotation_angle)
    scale = matrix.scale(scale_factor, scale_factor, 1)
    rotate_scale = matrix.multiply(post, matrix.multiply(rotate, matrix.multiply(scale, pre)))
    translate = matrix.translation(translate_x, translate_y, 0)
    return matrix.multiply(rotate_scale, translate)

def model_supports_clip_guidance(model_name: str) -> bool:
    return not model_name.startswith('stable-diffusion-xl')

def model_requires_depth(model_name: str) -> bool:
    return model_name == 'stable-diffusion-depth-v2-0'

def sampler_supports_clip_guidance(sampler_name: str) -> bool:
    supported_samplers = [
        generation.SAMPLER_K_EULER_ANCESTRAL,
        generation.SAMPLER_K_DPM_2_ANCESTRAL,
        generation.SAMPLER_K_DPMPP_2S_ANCESTRAL
    ]
    return sampler_from_string(sampler_name) in supported_samplers

def to_3x3(m: matrix.Matrix) -> matrix.Matrix:
    # convert 4x4 matrix with 2D rotation, scale, and translation to 3x3 matrix
    return [[m[0][0], m[0][1], m[0][3]],
            [m[1][0], m[1][1], m[1][3]],
            [m[3][0], m[3][1], m[3][3]]]


class Animator:
    def __init__(
        self,
        api_context: Context,
        animation_prompts: dict,
        args: Optional[AnimationArgs] = None,
        out_dir: Optional[str] = None,
        negative_prompt: str = '',
        negative_prompt_weight: float = -1.0,
        resume: bool = False
    ):
        self.api = api_context
        self.animation_prompts = animation_prompts
        self.args = args or AnimationArgs()
        self.color_match_image: Optional[Image.Image] = None
        self.diffusion_cadence_ofs: int = 0
        self.frame_args: FrameArgs
<<<<<<< HEAD
        self.inpaint_mask: Optional[Image.Image] = None
        self.inpaint_with_non_inpainting_model: bool = False
=======
        self.inpaint_mask: Optional[np.ndarray] = None
>>>>>>> 11dded13
        self.key_frame_values: List[int] = []
        self.out_dir: Optional[str] = out_dir
        self.mask: Optional[Image.Image] = None
        self.mask_reader = None
        self.cadence_on: bool = False
        self.prior_frames: Deque[Image.Image] = deque([], 1)    # forward warped prior frames. stores one image with cadence off, two images otherwise
        self.prior_diffused: Deque[Image.Image] = deque([], 1)  # results of diffusion. stores one image with cadence off, two images otherwise
        self.prior_xforms: Deque[matrix.Matrix] = deque([], 1)   # accumulated transforms since last diffusion. stores one with cadence off, two otherwise
        self.negative_prompt: str = negative_prompt
        self.negative_prompt_weight: float = negative_prompt_weight
        self.start_frame_idx: int = 0
        self.video_prev_frame: Optional[Image.Image] = None
        self.video_reader: Optional[cv2.VideoCapture] = None

        # configure Api to retry on classifier obfuscations
        self.api._retry_obfuscation = True

        # create output directory
        if self.out_dir is not None:
            os.makedirs(self.out_dir, exist_ok=True)
        elif self.args.save_depth_maps or self.args.save_inpaint_masks:
            raise ValueError('out_dir must be specified when saving depth maps or inpaint masks')

        self.setup_animation(resume)

    def build_frame_xform(self, frame_idx) -> matrix.Matrix:
        args, frame_args = self.args, self.frame_args

        if self.args.animation_mode == '2D':
            angle = frame_args.angle[frame_idx]
            scale = frame_args.zoom[frame_idx]
            dx = frame_args.translation_x[frame_idx]
            dy = frame_args.translation_y[frame_idx]
            return make_xform_2d(args.width, args.height, math.radians(angle), scale, dx, dy)

        elif self.args.animation_mode in ('3D warp', '3D render'):
            dx = frame_args.translation_x[frame_idx]
            dy = frame_args.translation_y[frame_idx]
            dz = frame_args.translation_z[frame_idx]
            rx = frame_args.rotation_x[frame_idx]
            ry = frame_args.rotation_y[frame_idx]
            rz = frame_args.rotation_z[frame_idx]

            dx, dy, dz = -dx*TRANSLATION_SCALE, dy*TRANSLATION_SCALE, -dz*TRANSLATION_SCALE
            rx, ry, rz = math.radians(rx), math.radians(ry), math.radians(rz)

            # create xform for the current frame
            world_view = matrix.multiply(matrix.translation(dx, dy, dz), matrix.rotation_euler(rx, ry, rz))
            return world_view

        else:
            return matrix.identity

    def emit_frame(self, frame_idx: int, out_frame: Image.Image) -> Image.Image:
        if self.args.save_depth_maps:
            depth_image = self.generate_depth_image(out_frame)
            self.save_to_out_dir(frame_idx, depth_image, prefix='depth')

        if self.args.save_inpaint_masks and self.inpaint_mask is not None:
            self.save_to_out_dir(frame_idx, self.inpaint_mask, prefix='mask')

        self.save_to_out_dir(frame_idx, out_frame)
        return out_frame

    def generate_depth_image(self, image: Image.Image) -> Image.Image:
        results, _ = self.api.transform(
            [image], 
            depth_calc_transform(blend_weight=self.args.depth_model_weight)
        )
        return results[0]

    def get_animation_prompts_weights(self, frame_idx: int) -> Tuple[List[str], List[float]]:
        keys = self.key_frame_values
        idx = bisect.bisect_right(keys, frame_idx)
        prev, next = idx - 1, idx
        if not self.args.interpolate_prompts:
            return [self.animation_prompts[keys[min(len(keys)-1, prev)]]], [1.0]
        elif next == len(keys):
            return [self.animation_prompts[keys[-1]]], [1.0]
        else:
            tween = (frame_idx - keys[prev]) / (keys[next] - keys[prev])
            return [self.animation_prompts[keys[prev]], self.animation_prompts[keys[next]]], [1.0 - tween, tween]

    def get_frame_filename(self, frame_idx, prefix="frame") -> Optional[str]:
        return os.path.join(self.out_dir, f"{prefix}_{frame_idx:05d}.png") if self.out_dir else None

    def image_resize(self, img: Image.Image, mode: str = 'stretch') -> Image.Image:
        width, height = img.size
        if mode == 'cover':
            scale = max(self.args.width / width, self.args.height / height)
            img = img.resize((int(width * scale), int(height * scale)), resample=Image.LANCZOS)
            x = (img.width - self.args.width) // 2
            y = (img.height - self.args.height) // 2
            img = img.crop((x, y, x + self.args.width, y + self.args.height))
        elif mode == 'stretch':
            img = img.resize((self.args.width, self.args.height), resample=Image.LANCZOS)
        else:  # 'resize-canvas'
            width, height = map(lambda x: x - x % 64, (width, height))
            self.args.width, self.args.height = width, height
        return img

<<<<<<< HEAD
    def inpaint_frame(self, frame_idx: int, image: Image.Image, mask: Image.Image,
                      use_inpaint_model: bool=True) -> Image.Image:
=======
    def inpaint_frame(
        self,
        frame_idx: int,
        image: np.ndarray,
        mask: np.ndarray,
        seed: Optional[int] = None,
        mask_blur_radius: Optional[int] = 8
    ) -> np.ndarray:
>>>>>>> 11dded13
        args = self.args
        steps = int(self.frame_args.steps_curve[frame_idx])
        sampler = sampler_from_string(args.sampler.lower())
        guidance = guidance_from_string(args.clip_guidance)

        # fetch set of prompts and weights for this frame
        prompts, weights = self.get_animation_prompts_weights(frame_idx)
        if len(self.negative_prompt) and self.negative_prompt_weight != 0.0:
            prompts.append(self.negative_prompt)
            weights.append(-abs(self.negative_prompt_weight))

        if args.use_inpainting_model:
            binary_mask = self._postprocess_inpainting_mask(
                mask, frame_idx, binarize=True, blur_radius=mask_blur_radius)
            results = self.api.inpaint(
                image, binary_mask,
                prompts, weights, 
                steps=steps,
                seed=seed if seed is not None else args.seed,
                cfg_scale=args.cfg_scale,
                sampler=sampler, 
                init_strength=0.0,
                masked_area_init=generation.MASKED_AREA_INIT_ZERO,
                guidance_preset=guidance,
                preset=args.preset,
            )
        else:
            mask_min_value = self.frame_args.mask_min_value[frame_idx]
            binary_mask = self._postprocess_inpainting_mask(
                mask, frame_idx, binarize=True, min_val=mask_min_value, blur_radius=mask_blur_radius)
            adjusted_steps = max(5, int(steps * (1.0 - mask_min_value))) if args.steps_strength_adj else steps
            noise_scale = self.frame_args.noise_scale_curve[frame_idx]
            results = self.api.generate(
                prompts, weights, 
                args.width, args.height, 
                steps=adjusted_steps,
                seed=seed if seed is not None else args.seed,
                cfg_scale=args.cfg_scale,
                sampler=sampler,
                init_image=image,
                init_strength=mask_min_value,
                init_noise_scale=noise_scale,
                mask=binary_mask,
                masked_area_init=generation.MASKED_AREA_INIT_ORIGINAL,
                guidance_preset=guidance,
                preset=args.preset,
            )
        return results[generation.ARTIFACT_IMAGE][0]

    def load_init_image(self, fpath=None):
        if fpath is None:
            fpath =  self.args.init_image
        if not fpath:
            return

        img = self.image_resize(Image.open(fpath), self.args.init_sizing)
            
        self.prior_frames.extend([img, img])
        self.prior_diffused.extend([img, img])

    def load_mask(self):
        if not self.args.mask_path:
            return

        # try to load mask as an image
        mask = Image.open(self.args.mask_path)
        if mask is not None:
            self.set_mask(mask)

        # try to load mask as a video
        if self.mask is None:
            self.mask_reader = cv2.VideoCapture(self.args.mask_path)
            self.next_mask()

        if self.mask is None:
            raise Exception(f"Failed to read mask from {self.args.mask_path}")

    def load_video(self):
        if self.args.animation_mode != 'Video Input' or not self.args.video_init_path:
            return

        self.video_reader = cv2.VideoCapture(self.args.video_init_path)
        if self.video_reader is not None:
            success, image = self.video_reader.read()
            if not success:
                raise Exception(f"Failed to read first frame from {self.args.video_init_path}")
            self.video_prev_frame = self.image_resize(cv2_to_pil(image), 'cover')
            self.prior_frames.extend([self.video_prev_frame, self.video_prev_frame])
            self.prior_diffused.extend([self.video_prev_frame, self.video_prev_frame])

    def next_mask(self):
        if not self.mask_reader:
            return False

        for _ in range(self.args.extract_nth_frame):
            success, mask = self.mask_reader.read()
            if not success:
                return

        self.set_mask(cv2_to_pil(mask))

    def prepare_init_ops(self, init_image: Optional[Image.Image], frame_idx: int, noise_seed:int) -> List[generation.TransformParameters]:
        if init_image is None:
            return []

        args, frame_args = self.args, self.frame_args
        brightness = frame_args.brightness_curve[frame_idx]
        contrast = frame_args.contrast_curve[frame_idx]
        hue = frame_args.hue_curve[frame_idx]
        saturation = frame_args.saturation_curve[frame_idx]
        lightness = frame_args.lightness_curve[frame_idx]
        noise_amount = frame_args.noise_add_curve[frame_idx]

        do_color_match = args.color_coherence != 'None' and self.color_match_image is not None
        do_bchsl = brightness != 1.0 or contrast != 1.0 or hue != 0.0 or saturation != 1.0 or lightness != 0.0
        do_noise = noise_amount > 0.0

        init_ops: List[generation.TransformParameters] = []

        if do_color_match or do_bchsl or do_noise:
            init_ops.append(color_adjust_transform(
                brightness=brightness,
                contrast=contrast,
                hue=hue,
                saturation=saturation,
                lightness=lightness,
                match_image=self.color_match_image,
                match_mode=args.color_coherence,
                noise_amount=noise_amount,
                noise_seed=noise_seed
            ))

        return init_ops

    def render(self) -> Generator[Image.Image, None, None]:
        args = self.args

        # experimental span-based outpainting mode
        if args.cadence_spans and args.animation_mode != 'Video Input':
            for idx, frame in self._spans_render():
                yield self.emit_frame(idx, frame)
            return

        for frame_idx in range(self.start_frame_idx, args.max_frames):
            # select image generation model
            self.api._generate.engine_id = args.custom_model if args.model == "custom" else args.model
            if model_requires_depth(args.model) and not self.prior_frames:
                self.api._generate.engine_id = DEFAULT_MODEL

            diffusion_cadence = max(1, int(self.frame_args.diffusion_cadence_curve[frame_idx]))
            self.set_cadence_mode(enabled=(diffusion_cadence > 1))
            is_diffusion_frame = (frame_idx - self.diffusion_cadence_ofs) % diffusion_cadence == 0

            steps = int(self.frame_args.steps_curve[frame_idx])
            strength = max(0.0, self.frame_args.strength_curve[frame_idx])

            # fetch set of prompts and weights for this frame
            prompts, weights = self.get_animation_prompts_weights(frame_idx)
            if len(self.negative_prompt) and self.negative_prompt_weight != 0.0:
                prompts.append(self.negative_prompt)
                weights.append(-abs(self.negative_prompt_weight))

            
            # transform prior frames
            stashed_prior_frames = [i.copy() for i in self.prior_frames] if self.mask is not None else []
            self.inpaint_mask = None
            if args.animation_mode == '2D':
                self.inpaint_mask = self.transform_2d(frame_idx)
            elif args.animation_mode in ('3D render', '3D warp'):
                self.inpaint_mask = self.transform_3d(frame_idx)
            elif args.animation_mode == 'Video Input':
                self.inpaint_mask = self.transform_video(frame_idx)

            # apply inpainting
            # If cadence is disabled and inpainting is performed using the same model as for generation,
            # we can optimize inpaint->generate calls into a single generate call.
            if args.inpaint_border and self.inpaint_mask is not None \
<<<<<<< HEAD
                    and not (args.non_inpainting_model_for_diffusion_frames and not self.cadence_on):
                if args.animation_mode == '3D render':
                    threshold_value = int(args.mask_binarization_thr * 255)
                    binary_mask = ImageOps.threshold(self.inpaint_mask, threshold_value)                    
                    binary_mask = self._postprocess_inpainting_mask(binary_mask, frame_idx)
                    if not is_diffusion_frame:
                        self.inpaint_mask = binary_mask
=======
                    and (self.cadence_on or args.use_inpainting_model):
>>>>>>> 11dded13
                for i in range(len(self.prior_frames)):
                    # The earliest prior frame will be popped right after the generation step, so its inpainting would be redundant.
                    if self.cadence_on and is_diffusion_frame and i==0:
                        continue
                    self.prior_frames[i] = self.inpaint_frame(
<<<<<<< HEAD
                        frame_idx, self.prior_frames[i],
                        binary_mask if args.animation_mode == '3D render' else self.inpaint_mask,
                        use_inpaint_model=True)
=======
                        frame_idx, self.prior_frames[i], self.inpaint_mask,
                        seed=None if args.use_inpainting_model else seed)
>>>>>>> 11dded13

            # apply mask to transformed prior frames
            self.next_mask()
            if self.mask is not None:
                for i in range(len(self.prior_frames)):
                    if self.cadence_on and is_diffusion_frame and i==0:
                        continue
                    self.prior_frames[i] = image_mix(self.prior_frames[i], stashed_prior_frames[i], self.mask)

            # either run diffusion or emit an inbetween frame
            if is_diffusion_frame:
                init_image = self.prior_frames[-1] if len(self.prior_frames) and strength > 0 else None
                init_strength = strength if init_image is not None else 0.0

                # mix video frame into init image
                mix_in = self.frame_args.video_mix_in_curve[frame_idx]
                if init_image is not None and mix_in > 0 and self.video_prev_frame is not None:
                    init_image = image_mix(init_image, self.video_prev_frame, mix_in)

                # when using depth model, compute a depth init image
                init_depth = None
                if init_image is not None and model_requires_depth(args.model):
                    depth_source = self.video_prev_frame if self.video_prev_frame is not None else init_image
                    params = depth_calc_transform(blend_weight=1.0, blur_radius=0, reverse=True)
                    results, _ = self.api.transform([depth_source], params)
                    init_depth = results[0]

                # builds set of transform ops to prepare init image for generation
                init_image_ops = self.prepare_init_ops(init_image, frame_idx, args.seed)

                # For in-diffusion frames instead of a full run through inpainting model and then generate call,
                # inpainting can be done in a single call with non-inpainting model
                do_inpainting = not self.cadence_on and not args.use_inpainting_model \
                        and self.inpaint_mask is not None \
                        and (args.inpaint_border or args.animation_mode == '3D render')
                if do_inpainting:
                    mask_min_value = self.frame_args.mask_min_value[frame_idx]
                    init_strength = min(strength, mask_min_value) 
                    self.inpaint_mask = self._postprocess_inpainting_mask(
                        self.inpaint_mask, frame_idx, 
                        mask_pow=args.mask_power if args.animation_mode == '3D render' else None,
                        mask_multiplier=strength,
                        blur_radius=None,
                        min_val=mask_min_value)

                # generate the next frame
                sampler = sampler_from_string(args.sampler.lower())
                guidance = guidance_from_string(args.clip_guidance)
                noise_scale = self.frame_args.noise_scale_curve[frame_idx]
                adjusted_steps = int(max(5, steps*(1.0-init_strength))) if args.steps_strength_adj else int(steps)
                generate_request = self.api.generate(
                    prompts, weights, 
                    args.width, args.height, 
                    steps=adjusted_steps,
                    seed=args.seed,
                    cfg_scale=args.cfg_scale,
                    sampler=sampler, 
                    init_image=init_image if init_image_ops is None else None, 
                    init_strength=init_strength,
                    init_noise_scale=noise_scale, 
                    init_depth=init_depth,
                    mask = self.inpaint_mask if do_inpainting else self.mask,
                    masked_area_init=generation.MASKED_AREA_INIT_ORIGINAL,
                    guidance_preset=guidance,
                    preset=args.preset,
                    return_request=True
                )
                image = self.api.transform_and_generate(init_image, init_image_ops, generate_request)

                if self.color_match_image is None and args.color_coherence != 'None':
                    self.color_match_image = image
                if not len(self.prior_frames):
                    self.prior_frames.append(image)
                    self.prior_diffused.append(image)
                    self.prior_xforms.append(matrix.identity)

                self.prior_frames.append(image)
                self.prior_diffused.append(image)
                self.prior_xforms.append(matrix.identity)
                self.diffusion_cadence_ofs = frame_idx
                out_frame = image if not self.cadence_on else self.prior_frames[0]
            else:
                assert self.cadence_on
                # smoothly blend between prior frames
                tween = ((frame_idx - self.diffusion_cadence_ofs) % diffusion_cadence) / float(diffusion_cadence)
                out_frame = self.api.interpolate(
                    [self.prior_frames[0], self.prior_frames[1]],
                    [tween],
                    interpolate_mode_from_string(args.cadence_interp)
                )[0]

            # save and return final frame
            yield self.emit_frame(frame_idx, out_frame)

            if not args.locked_seed:
                args.seed += 1

    def save_settings(self, filename: str):
        settings_filepath = os.path.join(self.out_dir, filename) if self.out_dir else filename
        with open(settings_filepath, "w", encoding="utf-8") as f:
            save_dict = args_to_dict(self.args)
            for k in ['angle', 'zoom', 'translation_x', 'translation_y', 'translation_z', 'rotation_x', 'rotation_y', 'rotation_z']:
                save_dict.move_to_end(k, last=True)
            save_dict['animation_prompts'] = self.animation_prompts
            save_dict['negative_prompt'] = self.negative_prompt
            save_dict['negative_prompt_weight'] = self.negative_prompt_weight
            json.dump(save_dict, f, ensure_ascii=False, indent=4)

    def save_to_out_dir(self, frame_idx: int, image: Image.Image, prefix: str = "frame"):
        if self.out_dir is not None:
            image.save(self.get_frame_filename(frame_idx, prefix=prefix))

    def set_mask(self, mask: Image.Image):
        self.mask = mask.convert('L').resize((self.args.width, self.args.height), resample=Image.LANCZOS)

        # this is intentionally flipped because we want white in the mask to represent
        # areas that should change which is opposite from the backend which treats
        # the mask as per pixel offset in the schedule starting value
        if not self.args.mask_invert:
            self.mask = ImageOps.invert(self.mask)

    def set_cadence_mode(self, enabled: bool):
        def set_queue_size(prior_queue: deque, prev_length: int, new_length: int) -> deque:
            assert new_length in (1, 2)
            if new_length == prev_length:
                return prior_queue
            new_queue: deque = deque([], new_length)
            if len(prior_queue) > 0:
                if new_length == 2 and prev_length == 1:
                    new_queue.extend([prior_queue[0], prior_queue[0]])
                elif new_length == 1 and prev_length == 2:
                    new_queue.append(prior_queue[-1])        
            return new_queue
        
        if enabled == self.cadence_on:
            return
        elif enabled:
            self.prior_frames = set_queue_size(self.prior_frames, 1, 2)
            self.prior_diffused = set_queue_size(self.prior_diffused, 1, 2)
            self.prior_xforms = set_queue_size(self.prior_xforms, 1, 2)
        else:
            self.prior_frames = set_queue_size(self.prior_frames, 2, 1)
            self.prior_diffused = set_queue_size(self.prior_diffused, 2, 1)
            self.prior_xforms = set_queue_size(self.prior_xforms, 2, 1)
        self.cadence_on = enabled

    def setup_animation(self, resume):
        args = self.args

        # change request for random seed into explicit value so it is saved to settings
        if args.seed <= 0:
            args.seed = random.randint(0, 2**32 - 1)

        # select image generation model
        self.api._generate.engine_id = args.custom_model if args.model == "custom" else args.model

        # validate border settings
        if args.border == 'wrap' and args.animation_mode != '2D':
            args.border = 'reflect'
            logger.warning(f"Border 'wrap' is only supported in 2D mode, switching to '{args.border}'.")

        # validate clip guidance setting against selected model and sampler
        if args.clip_guidance.lower() != 'none':
            if not (model_supports_clip_guidance(args.model) and sampler_supports_clip_guidance(args.sampler)):
                unsupported = args.model if not model_supports_clip_guidance(args.model) else args.sampler
                logger.warning(f"CLIP guidance is not supported by {unsupported}, disabling guidance.")
                args.clip_guidance = 'None'

        def curve_to_series(curve: str) -> List[float]:
            return curve_from_cn_string(curve)

        # expand key frame strings to per frame series
        frame_args_dict = {f.name: curve_to_series(getattr(args, f.name)) for f in fields(FrameArgs)}
        self.frame_args = FrameArgs(**frame_args_dict)        

        # prepare sorted list of key frames
        self.key_frame_values = sorted(list(self.animation_prompts.keys()))
        if self.key_frame_values[0] != 0:
            raise ValueError("First keyframe must be 0")
        if len(self.key_frame_values) != len(set(self.key_frame_values)):
            raise ValueError("Duplicate keyframes are not allowed!")

        diffusion_cadence = max(1, int(self.frame_args.diffusion_cadence_curve[self.start_frame_idx]))
        # initialize accumulated transforms
        self.set_cadence_mode(enabled=(diffusion_cadence > 1))
        self.prior_xforms.extend([matrix.identity, matrix.identity])

        # prepare inputs
        self.load_mask()
        self.load_video()
        self.load_init_image()

        # handle resuming animation from last frames of a previous run
        if resume:
            if not self.out_dir:
                raise ValueError("Cannot resume animation without out_dir specified")
            frames = [f for f in os.listdir(self.out_dir) if f.endswith(".png") and f.startswith("frame_")]
            self.start_frame_idx = len(frames)
            self.diffusion_cadence_ofs = self.start_frame_idx
            if self.start_frame_idx > 2:
                prev = Image.open(self.get_frame_filename(self.start_frame_idx-2))
                next = Image.open(self.get_frame_filename(self.start_frame_idx-1))
                self.prior_frames.extend([prev, next])
                self.prior_diffused.extend([prev, next])
            elif self.start_frame_idx > 1 and not self.cadence_on:
                prev = Image.open(self.get_frame_filename(self.start_frame_idx-1))
                self.prior_frames.append(prev)
                self.prior_diffused.append(prev)

    def transform_2d(self, frame_idx) -> Optional[Image.Image]:
        if not len(self.prior_frames):
            return None

        # create xform for the current frame
        xform = self.build_frame_xform(frame_idx)

        # check if we can skip transform request
        if np.allclose(xform, matrix.identity):
            return None

        args = self.args
        if not args.inpaint_border:
            # apply xform to prior frames running xforms
            for i in range(len(self.prior_xforms)):
                self.prior_xforms[i] = matrix.multiply(xform, self.prior_xforms[i])

            # warp prior diffused frames by accumulated xforms
            for i in range(len(self.prior_diffused)):
                params = resample_transform(args.border, to_3x3(self.prior_xforms[i]), export_mask=args.inpaint_border)
                xformed, mask = self.api.transform([self.prior_diffused[i]], params)
                self.prior_frames[i] = xformed[0]
        else:
            params = resample_transform(args.border, to_3x3(xform), export_mask=args.inpaint_border)
            transformed_prior_frames, mask = self.api.transform(self.prior_frames, params)
            self.prior_frames.extend(transformed_prior_frames)

        return mask[0] if isinstance(mask, list) else mask

    def transform_3d(self, frame_idx) -> Optional[Image.Image]:
        if not len(self.prior_frames):
            return None

        args, frame_args = self.args, self.frame_args
        near, far = args.near_plane, args.far_plane
        fov = frame_args.fov_curve[frame_idx]
        depth_blur = int(frame_args.depth_blur_curve[frame_idx])
        depth_warp = frame_args.depth_warp_curve[frame_idx]
        
        depth_calc = depth_calc_transform(args.depth_model_weight, depth_blur)

        # create xform for the current frame
        world_view = self.build_frame_xform(frame_idx)
        projection = matrix.projection_fov(math.radians(fov), 1.0, near, far)

        if False:
            # currently disabled. for 3D mode transform accumulation needs additional 
            # depth map changes to work properly without swimming artifacts

            # apply world_view xform to prior frames running xforms
            for i in range(len(self.prior_xforms)):
                self.prior_xforms[i] = matrix.multiply(world_view, self.prior_xforms[i])

            # warp prior diffused frames by accumulated xforms
            for i in range(len(self.prior_diffused)):
                wvp = matrix.multiply(projection, self.prior_xforms[i])
                resample = resample_transform(args.border, wvp, projection, depth_warp=depth_warp, export_mask=args.inpaint_border)
                xformed, mask = self.api.transform_3d([self.prior_diffused[i]], depth_calc, resample)
                self.prior_frames[i] = xformed[0]
        else:
            if args.animation_mode == '3D warp':
                wvp = matrix.multiply(projection, world_view)
                transform_op = resample_transform(args.border, wvp, projection, depth_warp=depth_warp, export_mask=args.inpaint_border)
            else:
                transform_op = camera_pose_transform(
                    world_view, near, far, fov, 
                    args.camera_type,
                    render_mode=args.render_mode,
<<<<<<< HEAD
                    do_prefill=True)
=======
                    do_prefill=not args.use_inpainting_model)
>>>>>>> 11dded13
            transformed_prior_frames, mask = self.api.transform_3d(self.prior_frames, depth_calc, transform_op)
            self.prior_frames.extend(transformed_prior_frames)
            return mask[0] if isinstance(mask, list) else mask

    def transform_video(self, frame_idx) -> Optional[Image.Image]:
        assert self.video_reader is not None
        if not len(self.prior_frames):
            return None

        args = self.args
        for _ in range(args.extract_nth_frame):
            success, video_next_frame = self.video_reader.read()
            video_next_frame = cv2_to_pil(video_next_frame)
        if success:
            video_next_frame = self.image_resize(video_next_frame, 'cover')
            mask = None
            if args.video_flow_warp and video_next_frame is not None:
                # warp_flow is in `extras` and will change in the future
                prev_b64 = base64.b64encode(image_to_png_bytes(self.video_prev_frame)).decode('utf-8')
                next_b64 = base64.b64encode(image_to_png_bytes(video_next_frame)).decode('utf-8')
                extras = { "warp_flow": { "prev_frame": prev_b64, "next_frame": next_b64, "export_mask": args.inpaint_border } }
                transformed_prior_frames, masks = self.api.transform(self.prior_frames, generation.TransformParameters(), extras=extras)
                if masks is not None:
                    mask = masks[0]
                self.prior_frames.extend(transformed_prior_frames)
            self.video_prev_frame = video_next_frame
            self.color_match_image = video_next_frame
            return mask
        return None

    def _postprocess_inpainting_mask(
<<<<<<< HEAD
        self, 
        mask: Union[np.ndarray, Image.Image], 
        frame_idx: int, 
        blur_radius: int=5, 
        min_val: Optional[float]=None, 
        mask_multiplier: Optional[float]=None
    ) -> Image.Image:
        if isinstance(mask, Image.Image):
            mask = np.array(mask)
        if mask_multiplier is not None:
            mask = (mask * mask_multiplier).astype(np.uint8)
        if not self.args.animation_mode == '3D render':
            mask = cv2.erode(mask, np.ones((blur_radius, blur_radius), np.uint8))
            mask = cv2.GaussianBlur(mask, (blur_radius*2+1, blur_radius*2+1), 0)
        mask_min_value = self.frame_args.mask_min_value[frame_idx] if min_val is None else min_val
        return Image.fromarray(mask.clip(255 * mask_min_value, 255).astype(np.uint8))
=======
            self,
            mask: np.ndarray,
            frame_idx: int,
            mask_pow: Optional[float] = None,
            mask_multiplier: Optional[float] = None,
            binarize: bool = False,
            blur_radius: Optional[int] = None,
            min_val: Optional[float] = None
        ) -> np.ndarray:
        # Being applied in 3D render mode. Camera pose transform operation returns a mask which pixel values encode
        # how much signal from the previous frame is present there. But a mapping from the signal presence values
        # to the optimal per-pixel init strength is unknown, and roughly guessed as a per-pixel power fuction.
        # Leaving mask_pow=1 results in near objects changing to a greater extent than a natural emergence of fine details when approaching an object.
        if mask_pow is not None:
            mask = (np.power(mask / 255., mask_pow) * 255).astype(np.uint8)
        if mask_multiplier is not None:
            mask = (mask * mask_multiplier).astype(np.uint8)
        if binarize:
            np.where(mask > self.args.mask_binarization_thr * 255, 255, 0).astype(np.uint8)
        if blur_radius is not None:
            kernel_size = blur_radius*2+1
            mask = cv2.erode(mask, np.ones((kernel_size, kernel_size), np.uint8))
            mask = cv2.GaussianBlur(mask, (kernel_size, kernel_size), 0)
        if min_val is not None:
            mask = mask.clip(255 * min_val, 255).astype(np.uint8)
        return mask
>>>>>>> 11dded13
    
    def _span_render_frame(
        self, 
        frame_idx: int, 
        seed: int, 
        init: Optional[Image.Image], 
        mask: Optional[Image.Image]=None, 
        strength: Optional[float]=None
    ) -> Image.Image:
        args = self.args
        steps = int(self.frame_args.steps_curve[frame_idx])
        strength = strength if strength is not None else max(0.0, self.frame_args.strength_curve[frame_idx])
        adjusted_steps = int(max(5, steps*(1.0-strength))) if args.steps_strength_adj else int(steps)

        # fetch set of prompts and weights for this frame
        prompts, weights = self.get_animation_prompts_weights(frame_idx)
        if len(self.negative_prompt) and self.negative_prompt_weight != 0.0:
            prompts.append(self.negative_prompt)
            weights.append(-abs(self.negative_prompt_weight))

        init_ops = self.prepare_init_ops(init, frame_idx, seed)

        sampler = sampler_from_string(args.sampler.lower())
        guidance = guidance_from_string(args.clip_guidance)
        generate_request = self.api.generate(
            prompts, weights, 
            args.width, args.height, 
            steps = adjusted_steps,
            seed = seed,
            cfg_scale = args.cfg_scale,
            sampler = sampler, 
            init_image = init if init_ops is None else None, 
            init_strength = strength if init is not None else 0.0,
            init_noise_scale = self.frame_args.noise_scale_curve[frame_idx], 
            mask = mask if mask is not None else self.mask,
            masked_area_init = generation.MASKED_AREA_INIT_ORIGINAL,
            guidance_preset = guidance,
            preset = args.preset,
            return_request = True
        )

        result_image = self.api.transform_and_generate(init, init_ops, generate_request)

        if self.color_match_image is None and args.color_coherence != 'None':
            self.color_match_image = result_image

        return result_image

    def _span_render(self, start: int, end: int, seed: int, prev_frame: Optional[Image.Image]) -> Generator[Tuple[int, Image.Image], None, None]:
        args = self.args

        def apply_xform(frame: Image.Image, xform: matrix.Matrix, frame_idx: int) -> Tuple[Image.Image, Image.Image]:
            args, frame_args = self.args, self.frame_args
            if args.animation_mode == '2D':
                xform = to_3x3(xform)
                frames, masks = self.api.transform([frame], resample_transform(args.border, xform, export_mask=True))
            else:
                fov = frame_args.fov_curve[frame_idx]
                depth_blur = int(frame_args.depth_blur_curve[frame_idx])
                depth_warp = frame_args.depth_warp_curve[frame_idx]
                projection = matrix.projection_fov(math.radians(fov), 1.0, args.near_plane, args.far_plane)                
                wvp = matrix.multiply(projection, xform)
                depth_calc = depth_calc_transform(args.depth_model_weight, depth_blur)
                resample = resample_transform(args.border, wvp, projection, depth_warp=depth_warp, export_mask=True)
                frames, masks = self.api.transform_3d([frame], depth_calc, resample)
            masks = cast(List[Image.Image], masks)
            return frames[0], masks[0]

        if prev_frame is None:
            prev_frame = self._span_render_frame(start, seed, None)

        # transform the previous frame forward
        accum_xform = matrix.identity
        forward_frames, forward_masks = [], []
        for frame_idx in range(start, end):
            accum_xform = matrix.multiply(self.build_frame_xform(frame_idx), accum_xform)
            frame, mask = apply_xform(prev_frame, accum_xform, frame_idx)
            forward_frames.append(frame)
            forward_masks.append(mask)

        # inpaint the final frame
        if not np.all(forward_masks[-1]):
            forward_frames[-1] = self.inpaint_frame(
                end-1, forward_frames[-1], forward_masks[-1], mask_blur_radius=0,
                seed=None if args.use_inpainting_model else seed)

        # run diffusion on top of the final result to allow content to evolve over time
        strength = max(0.0, self.frame_args.strength_curve[end-1])
        if strength < 1.0:
            final_frame = self._span_render_frame(end-1, seed, forward_frames[-1])
        else:
            final_frame = forward_frames[-1]

        # go backwards through the frames in the span        
        backward_frames, backward_masks = [final_frame], [np.full_like(forward_masks[-1], 255)]
        accum_xform = matrix.identity
        for frame_idx in range(end-2, start-1, -1):
            frame_xform = self.build_frame_xform(frame_idx+1)
            inv_xform = np.linalg.inv(frame_xform).tolist()
            accum_xform = matrix.multiply(inv_xform, accum_xform)
            xformed, mask = apply_xform(backward_frames[-1], accum_xform, frame_idx)
            backward_frames.insert(0, xformed)
            backward_masks.insert(0, mask)

        # inpaint the backwards frame
        if not np.all(backward_masks[0]):
            backward_frames[0] = self.inpaint_frame(
                start, backward_frames[0], backward_masks[0], mask_blur_radius=0,
                seed=None if args.use_inpainting_model else seed)

        # yield the final frames blending from forward to backward
        for idx, (frame_fwd, frame_bwd) in enumerate(zip(forward_frames, backward_frames)):
            t = (idx) / max(1, end-start-1)
            fwd_fill = image_mix(frame_bwd, frame_fwd, mask_erode_blur(forward_masks[idx], 8, 8))
            bwd_fill = image_mix(frame_fwd, frame_bwd, mask_erode_blur(backward_masks[idx], 8, 8))
            blended = self.api.interpolate(
                [fwd_fill, bwd_fill], 
                [t], 
                interpolate_mode_from_string(args.cadence_interp)
            )[0]
            yield start+idx, blended

    def _spans_render(self) -> Generator[Tuple[int, Image.Image], None, None]:
        frame_idx = self.start_frame_idx
        seed = self.args.seed
        prev_frame: Optional[Image.Image] = None
        while frame_idx < self.args.max_frames:
            # determine how many frames the span will process together
            diffusion_cadence = max(1, int(self.frame_args.diffusion_cadence_curve[frame_idx]))
            if frame_idx + diffusion_cadence > self.args.max_frames:
                diffusion_cadence = self.args.max_frames - frame_idx

            # render all frames in the span
            for idx, frame in self._span_render(frame_idx, frame_idx + diffusion_cadence, seed, prev_frame):
                yield idx, frame
                prev_frame = frame
                if not self.args.locked_seed:
                    seed += 1

            frame_idx += diffusion_cadence<|MERGE_RESOLUTION|>--- conflicted
+++ resolved
@@ -140,23 +140,14 @@
 
 class Rendering3dSettings(param.Parameterized):
     camera_type = param.Selector(default='perspective', objects=['perspective', 'orthographic'])
-<<<<<<< HEAD
-    render_mode = param.Selector(default='mesh', objects=['mesh', 'pointcloud'])
-=======
     render_mode = param.Selector(default='mesh', objects=['mesh', 'pointcloud'], doc="Mode for image and mask rendering. 'pointcloud' is a bit faster, but 'mesh' is more stable")
     mask_power = param.Number(default=0.3, softbounds=(0, 4), doc="Raises each mask (0, 1) value to this power. The higher the value the more changes will be applied to the nearest objects")
->>>>>>> 11dded13
     
 class InpaintingSettings(param.Parameterized):
     use_inpainting_model = param.Boolean(default=False, doc="If True, inpainting will be performed using dedicated inpainting model. If False, inpainting will be performed with the regular model that is selected")
     inpaint_border = param.Boolean(default=False, doc="Use inpainting on top of border regions for 2D and 3D warp modes. Defaults to False")
-<<<<<<< HEAD
-    mask_min_value = param.String(default="0:(0.1)", doc="Mask postprocessing for non-inpainting model. Mask floor values will be clipped by this value prior to inpainting")
-    mask_binarization_thr = param.Number(default=0.1, softbounds=(0,1), doc="Applied when inpainting with inpainting model. Grayscale mask values lower than this value will be set to 0, values that are higher — to 1.")
-=======
     mask_min_value = param.String(default="0:(0.25)", doc="Mask postprocessing for non-inpainting model. Mask floor values will be clipped by this value prior to inpainting")
     mask_binarization_thr = param.Number(default=0.15, softbounds=(0,1), doc="Applied when inpainting with inpainting model. Grayscale mask values lower than this value will be set to 0, values that are higher — to 1.")
->>>>>>> 11dded13
     save_inpaint_masks = param.Boolean(default=False)
 
 class VideoInputSettings(param.Parameterized):
@@ -356,12 +347,7 @@
         self.color_match_image: Optional[Image.Image] = None
         self.diffusion_cadence_ofs: int = 0
         self.frame_args: FrameArgs
-<<<<<<< HEAD
         self.inpaint_mask: Optional[Image.Image] = None
-        self.inpaint_with_non_inpainting_model: bool = False
-=======
-        self.inpaint_mask: Optional[np.ndarray] = None
->>>>>>> 11dded13
         self.key_frame_values: List[int] = []
         self.out_dir: Optional[str] = out_dir
         self.mask: Optional[Image.Image] = None
@@ -463,19 +449,14 @@
             self.args.width, self.args.height = width, height
         return img
 
-<<<<<<< HEAD
-    def inpaint_frame(self, frame_idx: int, image: Image.Image, mask: Image.Image,
-                      use_inpaint_model: bool=True) -> Image.Image:
-=======
     def inpaint_frame(
         self,
         frame_idx: int,
-        image: np.ndarray,
-        mask: np.ndarray,
+        image: Image.Image,
+        mask: Image.Image,
         seed: Optional[int] = None,
         mask_blur_radius: Optional[int] = 8
-    ) -> np.ndarray:
->>>>>>> 11dded13
+    ) -> Image.Image:
         args = self.args
         steps = int(self.frame_args.steps_curve[frame_idx])
         sampler = sampler_from_string(args.sampler.lower())
@@ -612,6 +593,7 @@
 
     def render(self) -> Generator[Image.Image, None, None]:
         args = self.args
+        seed = args.seed
 
         # experimental span-based outpainting mode
         if args.cadence_spans and args.animation_mode != 'Video Input':
@@ -653,30 +635,14 @@
             # If cadence is disabled and inpainting is performed using the same model as for generation,
             # we can optimize inpaint->generate calls into a single generate call.
             if args.inpaint_border and self.inpaint_mask is not None \
-<<<<<<< HEAD
-                    and not (args.non_inpainting_model_for_diffusion_frames and not self.cadence_on):
-                if args.animation_mode == '3D render':
-                    threshold_value = int(args.mask_binarization_thr * 255)
-                    binary_mask = ImageOps.threshold(self.inpaint_mask, threshold_value)                    
-                    binary_mask = self._postprocess_inpainting_mask(binary_mask, frame_idx)
-                    if not is_diffusion_frame:
-                        self.inpaint_mask = binary_mask
-=======
                     and (self.cadence_on or args.use_inpainting_model):
->>>>>>> 11dded13
                 for i in range(len(self.prior_frames)):
                     # The earliest prior frame will be popped right after the generation step, so its inpainting would be redundant.
                     if self.cadence_on and is_diffusion_frame and i==0:
                         continue
                     self.prior_frames[i] = self.inpaint_frame(
-<<<<<<< HEAD
-                        frame_idx, self.prior_frames[i],
-                        binary_mask if args.animation_mode == '3D render' else self.inpaint_mask,
-                        use_inpaint_model=True)
-=======
                         frame_idx, self.prior_frames[i], self.inpaint_mask,
                         seed=None if args.use_inpainting_model else seed)
->>>>>>> 11dded13
 
             # apply mask to transformed prior frames
             self.next_mask()
@@ -705,7 +671,7 @@
                     init_depth = results[0]
 
                 # builds set of transform ops to prepare init image for generation
-                init_image_ops = self.prepare_init_ops(init_image, frame_idx, args.seed)
+                init_image_ops = self.prepare_init_ops(init_image, frame_idx, seed)
 
                 # For in-diffusion frames instead of a full run through inpainting model and then generate call,
                 # inpainting can be done in a single call with non-inpainting model
@@ -731,7 +697,7 @@
                     prompts, weights, 
                     args.width, args.height, 
                     steps=adjusted_steps,
-                    seed=args.seed,
+                    seed=seed,
                     cfg_scale=args.cfg_scale,
                     sampler=sampler, 
                     init_image=init_image if init_image_ops is None else None, 
@@ -772,7 +738,7 @@
             yield self.emit_frame(frame_idx, out_frame)
 
             if not args.locked_seed:
-                args.seed += 1
+                seed += 1
 
     def save_settings(self, filename: str):
         settings_filepath = os.path.join(self.out_dir, filename) if self.out_dir else filename
@@ -954,11 +920,7 @@
                     world_view, near, far, fov, 
                     args.camera_type,
                     render_mode=args.render_mode,
-<<<<<<< HEAD
-                    do_prefill=True)
-=======
                     do_prefill=not args.use_inpainting_model)
->>>>>>> 11dded13
             transformed_prior_frames, mask = self.api.transform_3d(self.prior_frames, depth_calc, transform_op)
             self.prior_frames.extend(transformed_prior_frames)
             return mask[0] if isinstance(mask, list) else mask
@@ -990,37 +952,21 @@
         return None
 
     def _postprocess_inpainting_mask(
-<<<<<<< HEAD
-        self, 
-        mask: Union[np.ndarray, Image.Image], 
-        frame_idx: int, 
-        blur_radius: int=5, 
-        min_val: Optional[float]=None, 
-        mask_multiplier: Optional[float]=None
+        self,
+        mask: Union[Image.Image, np.ndarray],
+        frame_idx: int,
+        mask_pow: Optional[float] = None,
+        mask_multiplier: Optional[float] = None,
+        binarize: bool = False,
+        blur_radius: Optional[int] = None,
+        min_val: Optional[float] = None
     ) -> Image.Image:
-        if isinstance(mask, Image.Image):
-            mask = np.array(mask)
-        if mask_multiplier is not None:
-            mask = (mask * mask_multiplier).astype(np.uint8)
-        if not self.args.animation_mode == '3D render':
-            mask = cv2.erode(mask, np.ones((blur_radius, blur_radius), np.uint8))
-            mask = cv2.GaussianBlur(mask, (blur_radius*2+1, blur_radius*2+1), 0)
-        mask_min_value = self.frame_args.mask_min_value[frame_idx] if min_val is None else min_val
-        return Image.fromarray(mask.clip(255 * mask_min_value, 255).astype(np.uint8))
-=======
-            self,
-            mask: np.ndarray,
-            frame_idx: int,
-            mask_pow: Optional[float] = None,
-            mask_multiplier: Optional[float] = None,
-            binarize: bool = False,
-            blur_radius: Optional[int] = None,
-            min_val: Optional[float] = None
-        ) -> np.ndarray:
         # Being applied in 3D render mode. Camera pose transform operation returns a mask which pixel values encode
         # how much signal from the previous frame is present there. But a mapping from the signal presence values
         # to the optimal per-pixel init strength is unknown, and roughly guessed as a per-pixel power fuction.
         # Leaving mask_pow=1 results in near objects changing to a greater extent than a natural emergence of fine details when approaching an object.
+        if isinstance(mask, Image.Image):
+            mask = np.array(mask)
         if mask_pow is not None:
             mask = (np.power(mask / 255., mask_pow) * 255).astype(np.uint8)
         if mask_multiplier is not None:
@@ -1033,8 +979,7 @@
             mask = cv2.GaussianBlur(mask, (kernel_size, kernel_size), 0)
         if min_val is not None:
             mask = mask.clip(255 * min_val, 255).astype(np.uint8)
-        return mask
->>>>>>> 11dded13
+        return Image.fromarray(mask)
     
     def _span_render_frame(
         self, 
