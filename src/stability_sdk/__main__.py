#!/bin/which python3

# fmt: off

import pathlib
import sys
import os
import uuid
import random
import io
import logging
import time
import mimetypes

import grpc
from argparse import ArgumentParser, Namespace
from typing import Dict, Generator, List, Optional, Union, Any, Sequence, Tuple
from google.protobuf.json_format import MessageToJson
from PIL import Image

try:
    from dotenv import load_dotenv
except ModuleNotFoundError:
    pass
else:
    load_dotenv()

thisPath = pathlib.Path(__file__).parent.resolve()
genPath = thisPath / "interfaces/gooseai/generation"
sys.path.append(str(genPath))

from stability_sdk.client import (
<<<<<<< HEAD
    StabilityInference,
    process_artifacts_from_answers,
)
from stability_sdk.utils import (
    SAMPLERS,
    open_images,
    sampler_from_string,
=======
    process_cli
>>>>>>> d93fcf58
)

logger = logging.getLogger(__name__)
logger.setLevel(level=logging.INFO)

# Set up logging for output to console.
fh = logging.StreamHandler()
fh_formatter = logging.Formatter(
    "%(asctime)s %(levelname)s %(filename)s(%(process)d) - %(message)s"
)
fh.setFormatter(fh_formatter)
logger.addHandler(fh)

<<<<<<< HEAD
STABILITY_HOST = os.getenv("STABILITY_HOST", "grpc.stability.ai:443")
STABILITY_KEY = os.getenv("STABILITY_KEY", "")

if not STABILITY_HOST:
    logger.warning("STABILITY_HOST environment variable needs to be set.")
    sys.exit(1)

if not STABILITY_KEY:
    logger.warning(
        "STABILITY_KEY environment variable needs to be set. You may"
        " need to login to the Stability website to obtain the"
        " API key."
    )
    sys.exit(1)
    
    
    
# CLI parsing
parser = ArgumentParser()
parser.add_argument(
    "--height", "-H", type=int, default=512, help="[512] height of image"
)
parser.add_argument(
    "--width", "-W", type=int, default=512, help="[512] width of image"
)
parser.add_argument(
    "--start_schedule",
    type=float,
    default=0.5,
    help="[0.5] start schedule for init image (must be greater than 0, 1 is full strength text prompt, no trace of image)",
)
parser.add_argument(
    "--end_schedule",
    type=float,
    default=0.01,
    help="[0.01] end schedule for init image",
)
parser.add_argument(
    "--cfg_scale", "-C", type=float, default=7.0, help="[7.0] CFG scale factor"
)
parser.add_argument(
    "--sampler",
    "-A",
    type=str,
    default=None,
    help="[auto] (" + ", ".join(SAMPLERS.keys()) + ")",
)
parser.add_argument(
    "--steps", "-s", type=int, default=None, help="[auto] number of steps"
)
parser.add_argument("--seed", "-S", type=int, default=0, help="random seed to use")
parser.add_argument(
    "--prefix",
    "-p",
    type=str,
    default="generation_",
    help="output prefixes for artifacts",
)
parser.add_argument(
    "--artifact_types",
    "-t",
    action='append',
    type=str,
    help="filter artifacts by type (ARTIFACT_IMAGE, ARTIFACT_TEXT, ARTIFACT_CLASSIFICATIONS, etc)"
)
parser.add_argument(
    "--no-store", action="store_true", help="do not write out artifacts"
)
parser.add_argument(
    "--num_samples", "-n", type=int, default=1, help="number of samples to generate"
)
parser.add_argument("--show", action="store_true", help="open artifacts using PIL")
parser.add_argument(
    "--engine",
    "-e",
    type=str,
    help="engine to use for inference",
    default="stable-diffusion-xl-beta-v2-2-2",
)
parser.add_argument(
    "--init_image",
    "-i",
    type=str,
    help="Init image",
)
parser.add_argument(
    "--mask_image",
    "-m",
    type=str,
    help="Mask image",
)
parser.add_argument("prompt", nargs="*")

args = parser.parse_args()
if not args.prompt and not args.init_image:
    logger.warning("prompt or init image must be provided")
    parser.print_help()
    sys.exit(1)
else:
    args.prompt = " ".join(args.prompt)

if args.init_image:
    args.init_image = Image.open(args.init_image)

if args.mask_image:
    args.mask_image = Image.open(args.mask_image)

request =  {
    "height": args.height,
    "width": args.width,
    "start_schedule": args.start_schedule,
    "end_schedule": args.end_schedule,
    "cfg_scale": args.cfg_scale,
    "samples": args.num_samples,
    "init_image": args.init_image,
    "mask_image": args.mask_image,
}

if args.sampler:
    request["sampler"] = sampler_from_string(args.sampler)
if args.seed and args.seed > 0:
    request["seed"] = args.seed

stability_api = StabilityInference(
    STABILITY_HOST, STABILITY_KEY, engine=args.engine, verbose=True
)

answers = stability_api.generate(args.prompt, **request)
artifacts = process_artifacts_from_answers(
    args.prefix, args.prompt, answers, write=not args.no_store, verbose=True,
    filter_types=args.artifact_types,
)
if args.show:
    for artifact in open_images(artifacts, verbose=True):
        pass
else:
    for artifact in artifacts:
        pass
=======
process_cli(
    logger=logger,
    warn_client_call_deprecated=False
)
>>>>>>> d93fcf58
<|MERGE_RESOLUTION|>--- conflicted
+++ resolved
@@ -30,17 +30,7 @@
 sys.path.append(str(genPath))
 
 from stability_sdk.client import (
-<<<<<<< HEAD
-    StabilityInference,
-    process_artifacts_from_answers,
-)
-from stability_sdk.utils import (
-    SAMPLERS,
-    open_images,
-    sampler_from_string,
-=======
     process_cli
->>>>>>> d93fcf58
 )
 
 logger = logging.getLogger(__name__)
@@ -54,148 +44,7 @@
 fh.setFormatter(fh_formatter)
 logger.addHandler(fh)
 
-<<<<<<< HEAD
-STABILITY_HOST = os.getenv("STABILITY_HOST", "grpc.stability.ai:443")
-STABILITY_KEY = os.getenv("STABILITY_KEY", "")
-
-if not STABILITY_HOST:
-    logger.warning("STABILITY_HOST environment variable needs to be set.")
-    sys.exit(1)
-
-if not STABILITY_KEY:
-    logger.warning(
-        "STABILITY_KEY environment variable needs to be set. You may"
-        " need to login to the Stability website to obtain the"
-        " API key."
-    )
-    sys.exit(1)
-    
-    
-    
-# CLI parsing
-parser = ArgumentParser()
-parser.add_argument(
-    "--height", "-H", type=int, default=512, help="[512] height of image"
-)
-parser.add_argument(
-    "--width", "-W", type=int, default=512, help="[512] width of image"
-)
-parser.add_argument(
-    "--start_schedule",
-    type=float,
-    default=0.5,
-    help="[0.5] start schedule for init image (must be greater than 0, 1 is full strength text prompt, no trace of image)",
-)
-parser.add_argument(
-    "--end_schedule",
-    type=float,
-    default=0.01,
-    help="[0.01] end schedule for init image",
-)
-parser.add_argument(
-    "--cfg_scale", "-C", type=float, default=7.0, help="[7.0] CFG scale factor"
-)
-parser.add_argument(
-    "--sampler",
-    "-A",
-    type=str,
-    default=None,
-    help="[auto] (" + ", ".join(SAMPLERS.keys()) + ")",
-)
-parser.add_argument(
-    "--steps", "-s", type=int, default=None, help="[auto] number of steps"
-)
-parser.add_argument("--seed", "-S", type=int, default=0, help="random seed to use")
-parser.add_argument(
-    "--prefix",
-    "-p",
-    type=str,
-    default="generation_",
-    help="output prefixes for artifacts",
-)
-parser.add_argument(
-    "--artifact_types",
-    "-t",
-    action='append',
-    type=str,
-    help="filter artifacts by type (ARTIFACT_IMAGE, ARTIFACT_TEXT, ARTIFACT_CLASSIFICATIONS, etc)"
-)
-parser.add_argument(
-    "--no-store", action="store_true", help="do not write out artifacts"
-)
-parser.add_argument(
-    "--num_samples", "-n", type=int, default=1, help="number of samples to generate"
-)
-parser.add_argument("--show", action="store_true", help="open artifacts using PIL")
-parser.add_argument(
-    "--engine",
-    "-e",
-    type=str,
-    help="engine to use for inference",
-    default="stable-diffusion-xl-beta-v2-2-2",
-)
-parser.add_argument(
-    "--init_image",
-    "-i",
-    type=str,
-    help="Init image",
-)
-parser.add_argument(
-    "--mask_image",
-    "-m",
-    type=str,
-    help="Mask image",
-)
-parser.add_argument("prompt", nargs="*")
-
-args = parser.parse_args()
-if not args.prompt and not args.init_image:
-    logger.warning("prompt or init image must be provided")
-    parser.print_help()
-    sys.exit(1)
-else:
-    args.prompt = " ".join(args.prompt)
-
-if args.init_image:
-    args.init_image = Image.open(args.init_image)
-
-if args.mask_image:
-    args.mask_image = Image.open(args.mask_image)
-
-request =  {
-    "height": args.height,
-    "width": args.width,
-    "start_schedule": args.start_schedule,
-    "end_schedule": args.end_schedule,
-    "cfg_scale": args.cfg_scale,
-    "samples": args.num_samples,
-    "init_image": args.init_image,
-    "mask_image": args.mask_image,
-}
-
-if args.sampler:
-    request["sampler"] = sampler_from_string(args.sampler)
-if args.seed and args.seed > 0:
-    request["seed"] = args.seed
-
-stability_api = StabilityInference(
-    STABILITY_HOST, STABILITY_KEY, engine=args.engine, verbose=True
-)
-
-answers = stability_api.generate(args.prompt, **request)
-artifacts = process_artifacts_from_answers(
-    args.prefix, args.prompt, answers, write=not args.no_store, verbose=True,
-    filter_types=args.artifact_types,
-)
-if args.show:
-    for artifact in open_images(artifacts, verbose=True):
-        pass
-else:
-    for artifact in artifacts:
-        pass
-=======
 process_cli(
     logger=logger,
     warn_client_call_deprecated=False
-)
->>>>>>> d93fcf58
+)