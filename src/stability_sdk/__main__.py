#!/bin/which python3

# fmt: off

import pathlib
import sys
import os
import uuid
import random
import io
import logging
import time
import mimetypes

import grpc
from argparse import ArgumentParser, Namespace
from typing import Dict, Generator, List, Optional, Union, Any, Sequence, Tuple
from google.protobuf.json_format import MessageToJson
from PIL import Image

try:
    from dotenv import load_dotenv
except ModuleNotFoundError:
    pass
else:
    load_dotenv()

thisPath = pathlib.Path(__file__).parent.resolve()
genPath = thisPath / "interfaces/gooseai/generation"
sys.path.append(str(genPath))

import stability_sdk.interfaces.gooseai.generation.generation_pb2 as generation
import stability_sdk.interfaces.gooseai.generation.generation_pb2_grpc as generation_grpc

from stability_sdk.client import (
    StabilityInference,
    process_artifacts_from_answers,
)
from stability_sdk.utils import (
    SAMPLERS,
    open_images,
    sampler_from_str,
)

logger = logging.getLogger(__name__)
logger.setLevel(level=logging.INFO)

# Set up logging for output to console.
fh = logging.StreamHandler()
fh_formatter = logging.Formatter(
    "%(asctime)s %(levelname)s %(filename)s(%(process)d) - %(message)s"
)
fh.setFormatter(fh_formatter)
logger.addHandler(fh)

STABILITY_HOST = os.getenv("STABILITY_HOST", "grpc.stability.ai:443")
STABILITY_KEY = os.getenv("STABILITY_KEY", "")

if not STABILITY_HOST:
    logger.warning("STABILITY_HOST environment variable needs to be set.")
    sys.exit(1)

if not STABILITY_KEY:
    logger.warning(
        "STABILITY_KEY environment variable needs to be set. You may"
        " need to login to the Stability website to obtain the"
        " API key."
    )
    sys.exit(1)
    
    
    
# CLI parsing
parser = ArgumentParser()
parser.add_argument(
    "--height", "-H", type=int, default=512, help="[512] height of image"
)
parser.add_argument(
    "--width", "-W", type=int, default=512, help="[512] width of image"
)
parser.add_argument(
    "--start_schedule",
    type=float,
    default=0.5,
    help="[0.5] start schedule for init image (must be greater than 0, 1 is full strength text prompt, no trace of image)",
)
parser.add_argument(
    "--end_schedule",
    type=float,
    default=0.01,
    help="[0.01] end schedule for init image",
)
parser.add_argument(
    "--cfg_scale", "-C", type=float, default=7.0, help="[7.0] CFG scale factor"
)
parser.add_argument(
    "--sampler",
    "-A",
    type=str,
    default=None,
    help="[auto] (" + ", ".join(SAMPLERS.keys()) + ")",
)
parser.add_argument(
    "--steps", "-s", type=int, default=None, help="[auto] number of steps"
)
parser.add_argument("--seed", "-S", type=int, default=0, help="random seed to use")
parser.add_argument(
    "--prefix",
    "-p",
    type=str,
    default="generation_",
    help="output prefixes for artifacts",
)
parser.add_argument(
    "--artifact_types",
    "-t",
    action='append',
    type=str,
    help="filter artifacts by type (ARTIFACT_IMAGE, ARTIFACT_TEXT, ARTIFACT_CLASSIFICATIONS, etc)"
)
parser.add_argument(
    "--no-store", action="store_true", help="do not write out artifacts"
)
parser.add_argument(
    "--num_samples", "-n", type=int, default=1, help="number of samples to generate"
)
parser.add_argument("--show", action="store_true", help="open artifacts using PIL")
parser.add_argument(
    "--engine",
    "-e",
    type=str,
    help="engine to use for inference",
    default="stable-diffusion-v1-5",
)
parser.add_argument(
    "--init_image",
    "-i",
    type=str,
    help="Init image",
)
parser.add_argument(
    "--mask_image",
    "-m",
    type=str,
    help="Mask image",
)
parser.add_argument("prompt", nargs="*")

args = parser.parse_args()
if not args.prompt and not args.init_image:
    logger.warning("prompt or init image must be provided")
    parser.print_help()
    sys.exit(1)
else:
    args.prompt = " ".join(args.prompt)

if args.init_image:
    args.init_image = Image.open(args.init_image)

if args.mask_image:
    args.mask_image = Image.open(args.mask_image)

request =  {
<<<<<<< HEAD
    "height": cli_args.height,
    "width": cli_args.width,
    "start_schedule": cli_args.start_schedule,
    "end_schedule": cli_args.end_schedule,
    "cfg_scale": cli_args.cfg_scale,
    "sampler": sampler_from_str(cli_args.sampler),
    "steps": cli_args.steps,
    "seed": cli_args.seed,
    "samples": cli_args.num_samples,
    "init_image": cli_args.init_image,
    "mask_image": cli_args.mask_image,
=======
    "height": args.height,
    "width": args.width,
    "start_schedule": args.start_schedule,
    "end_schedule": args.end_schedule,
    "cfg_scale": args.cfg_scale,
    "samples": args.num_samples,
    "init_image": args.init_image,
    "mask_image": args.mask_image,
>>>>>>> 2fab18d5
}

if args.sampler:
    request["sampler"] = get_sampler_from_str(args.sampler)
if args.seed and args.seed > 0:
    request["seed"] = args.seed

stability_api = StabilityInference(
    STABILITY_HOST, STABILITY_KEY, engine=args.engine, verbose=True
)

answers = stability_api.generate(args.prompt, **request)
artifacts = process_artifacts_from_answers(
    args.prefix, args.prompt, answers, write=not args.no_store, verbose=True,
    filter_types=args.artifact_types,
)
if args.show:
    for artifact in open_images(artifacts, verbose=True):
        pass
else:
    for artifact in artifacts:
        pass<|MERGE_RESOLUTION|>--- conflicted
+++ resolved
@@ -161,19 +161,6 @@
     args.mask_image = Image.open(args.mask_image)
 
 request =  {
-<<<<<<< HEAD
-    "height": cli_args.height,
-    "width": cli_args.width,
-    "start_schedule": cli_args.start_schedule,
-    "end_schedule": cli_args.end_schedule,
-    "cfg_scale": cli_args.cfg_scale,
-    "sampler": sampler_from_str(cli_args.sampler),
-    "steps": cli_args.steps,
-    "seed": cli_args.seed,
-    "samples": cli_args.num_samples,
-    "init_image": cli_args.init_image,
-    "mask_image": cli_args.mask_image,
-=======
     "height": args.height,
     "width": args.width,
     "start_schedule": args.start_schedule,
@@ -182,7 +169,6 @@
     "samples": args.num_samples,
     "init_image": args.init_image,
     "mask_image": args.mask_image,
->>>>>>> 2fab18d5
 }
 
 if args.sampler:
