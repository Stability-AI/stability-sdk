--- conflicted
+++ resolved
@@ -41,7 +41,6 @@
     "k_dpmpp_2m": generation.SAMPLER_K_DPMPP_2M,
     "k_dpmpp_2s_ancestral": generation.SAMPLER_K_DPMPP_2S_ANCESTRAL
 }
-<<<<<<< HEAD
 
 GUIDANCE_PRESETS: Dict[str, int] = {
     "none": generation.GUIDANCE_PRESET_NONE,
@@ -76,9 +75,7 @@
     'orthographic': generation.CAMERA_ORTHOGRAPHIC,
 }
 
-=======
     
->>>>>>> 2fab18d5
 MAX_FILENAME_SZ = int(os.getenv("MAX_FILENAME_SZ", 200))
 
 
