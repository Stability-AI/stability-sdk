--- conflicted
+++ resolved
@@ -286,9 +286,6 @@
                 ],
             )
 
-<<<<<<< HEAD
-        transform = None
-=======
         adapter_parameters = generation.T2IAdapterParameter(
             adapter_type = adapter_type,
             adapter_strength = adapter_strength,
@@ -296,7 +293,6 @@
         )
 
         transform=None
->>>>>>> 0ab3cc66
         if sampler:
             transform = generation.TransformType(diffusion=sampler)
 
@@ -318,11 +314,8 @@
             seed=seed,
             steps=steps,
             samples=samples,
-<<<<<<< HEAD
             fine_tuning_parameters=fine_tuning_parameters,
-=======
             adapter=adapter_parameters,
->>>>>>> 0ab3cc66
             parameters=[generation.StepParameter(**step_parameters)],
         )
 
