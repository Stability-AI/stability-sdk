--- conflicted
+++ resolved
@@ -691,13 +691,7 @@
         "width": args.width,
         "start_schedule": args.start_schedule,
         "end_schedule": args.end_schedule,
-<<<<<<< HEAD
-        "cfg_scale": args.cfg_scale,
-        "sampler": sampler_from_string(args.sampler),
-        "steps": args.steps,
-=======
         "cfg_scale": args.cfg_scale,                
->>>>>>> c5d145b6
         "seed": args.seed,
         "samples": args.num_samples,
         "init_image": args.init_image,
@@ -705,7 +699,7 @@
     }
 
     if args.sampler:
-        request["sampler"] = get_sampler_from_str(args.sampler)
+        request["sampler"] = sampler_from_string(args.sampler)
 
     if args.steps:
         request["steps"] = args.steps
