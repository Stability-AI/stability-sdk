--- conflicted
+++ resolved
@@ -485,18 +485,16 @@
         help="engine to use for upscale",
         default="esrgan-v1-x2plus",
     )
-<<<<<<< HEAD
+    parser_upscale.add_argument(
+        "prompt", nargs="*"
+    )
+
 
     parser_animate = subparsers.add_parser('animate')
     parser_animate.add_argument("--gui", action="store_true", help="serve Gradio UI")
     parser_animate.add_argument("--share", action="store_true", help="create shareable UI link")
     parser_animate.add_argument("--output", "-o", type=str, default=".", help="root output folder")    
-=======
-    parser_upscale.add_argument(
-        "prompt", nargs="*"
-    )
     
->>>>>>> d93fcf58
 
     parser_generate = subparsers.add_parser('generate')
     parser_generate.add_argument(
@@ -601,15 +599,11 @@
             "height": args.height,
             "width": args.width,
             "init_image": args.init_image,
-<<<<<<< HEAD
-        }
-=======
             "steps": args.steps,
             "seed": args.seed,
             "cfg_scale": args.cfg_scale,
             "prompt": args.prompt,
-            }
->>>>>>> d93fcf58
+        }
         stability_api = StabilityInference(
             STABILITY_HOST, STABILITY_KEY, upscale_engine=args.engine, verbose=True
         )
