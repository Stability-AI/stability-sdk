#!/bin/which python3

# fmt: off

import getpass
import grpc
import logging
import mimetypes
import os
import random
import sys
import time
import uuid

from argparse import ArgumentParser, Namespace
from google.protobuf.json_format import MessageToJson
from google.protobuf.struct_pb2 import Struct
from PIL import Image
from typing import Any, Dict, Generator, List, Optional, Sequence, Tuple, Union

import stability_sdk.interfaces.gooseai.generation.generation_pb2 as generation
import stability_sdk.interfaces.gooseai.generation.generation_pb2_grpc as generation_grpc

from .api import open_channel
from .utils import (
    SAMPLERS,
    MAX_FILENAME_SZ,
    artifact_type_to_string,
    image_to_prompt,
    open_images,
    sampler_from_string,
    truncate_fit,
)

logger = logging.getLogger(__name__)
logger.setLevel(level=logging.INFO)


def process_artifacts_from_answers(
    prefix: str,
    prompt: str,
    answers: Union[
        Generator[generation.Answer, None, None], Sequence[generation.Answer]
    ],
    write: bool = True,
    verbose: bool = False,
    filter_types: Optional[List[str]] = None,
) -> Generator[Tuple[str, generation.Artifact], None, None]:
    """
    Process the Artifacts from the Answers.

    :param prefix: The prefix for the artifact filenames.
    :param prompt: The prompt to add to the artifact filenames.
    :param answers: The Answers to process.
    :param write: Whether to write the artifacts to disk.
    :param verbose: Whether to print the artifact filenames.
    :return: A Generator of tuples of artifact filenames and Artifacts, intended
        for passthrough.
    """
    idx = 0
    for resp in answers:
        for artifact in resp.artifacts:
            artifact_start = time.time()
            if artifact.type == generation.ARTIFACT_IMAGE:
                ext = mimetypes.guess_extension(artifact.mime)
                contents = artifact.binary
            elif artifact.type == generation.ARTIFACT_CLASSIFICATIONS:
                ext = ".pb.json"
                contents = MessageToJson(artifact.classifier).encode("utf-8")
            elif artifact.type == generation.ARTIFACT_TEXT:
                ext = ".pb.json"
                contents = MessageToJson(artifact).encode("utf-8")
            else:
                ext = ".pb"
                contents = artifact.SerializeToString()
            out_p = truncate_fit(prefix, prompt, ext, int(artifact_start), idx, MAX_FILENAME_SZ)
            is_allowed_type = filter_types is None or artifact_type_to_string(artifact.type) in filter_types
            if write:
                if is_allowed_type:
                    with open(out_p, "wb") as f:
                        f.write(bytes(contents))
                        if verbose:
                            logger.info(f"wrote {artifact_type_to_string(artifact.type)} to {out_p}")
                else:
                    if verbose:
                        logger.info(
                            f"skipping {artifact_type_to_string(artifact.type)} due to artifact type filter")

            yield (out_p, artifact)
            idx += 1


class StabilityInference:
    def __init__(
        self,
        host: str = "grpc.stability.ai:443",
        key: str = "",
        engine: str = "stable-diffusion-xl-1024-v1-0",
        upscale_engine: str = "esrgan-v1-x2plus",
        enhance_engine: str = "face-enhance-v1",
        verbose: bool = False,
        wait_for_ready: bool = True,
    ):
        """
        Initialize the client.

        :param host: Host to connect to.
        :param key: Key to use for authentication.
        :param engine: Engine to use.
        :param upscale_engine: Upscale engine to use.
        :param verbose: Whether to print debug messages.
        :param wait_for_ready: Whether to wait for the server to be ready, or
            to fail immediately.
        """
        self.verbose = verbose
        self.engine = engine
        self.upscale_engine = upscale_engine
        self.enhance_engine = enhance_engine

        self.grpc_args = {"wait_for_ready": wait_for_ready}
        if verbose:
            logger.info(f"Opening channel to {host}")

        call_credentials = []

        # Increase the max message size to 10MB to allow for larger images.
        max_message_size: int = os.getenv("MAX_MESSAGE_SIZE")
        if max_message_size is None:
            max_message_size = 10 * 1024 * 1024 # 10MB
        options = [
            ("grpc.max_send_message_length", int(max_message_size)),
            ("grpc.max_receive_message_length",int(max_message_size)),
        ]

        if host.endswith("443"):
            if key:
                call_credentials.append(grpc.access_token_call_credentials(f"{key}"))
            else:
                raise ValueError(f"key is required for {host}")
            channel_credentials = grpc.composite_channel_credentials(
                grpc.ssl_channel_credentials(), *call_credentials
            )
            channel = grpc.secure_channel(host, channel_credentials, options=options)
        else:
            if key:
                logger.warning(
                    "Not using authentication token due to non-secure transport"
                )
            channel = grpc.insecure_channel(host, options=options)

        if verbose:
            logger.info(f"Channel opened to {host}")
        self.stub = generation_grpc.GenerationServiceStub(channel)

    def generate(
        self,
        prompt: Union[str, List[str], generation.Prompt, List[generation.Prompt]],
        init_image: Optional[Image.Image] = None,
        mask_image: Optional[Image.Image] = None,
        height: int = 1024,
        width: int = 1024,
        start_schedule: float = 1.0,
        end_schedule: float = 0.01,
        cfg_scale: float = 7.0,
        sampler: generation.DiffusionSampler = None,
        steps: Optional[int] = None,
        seed: Union[Sequence[int], int] = 0,
        samples: int = 1,
        safety: bool = True,
        classifiers: Optional[generation.ClassifierParameters] = None,
        guidance_preset: generation.GuidancePreset = generation.GUIDANCE_PRESET_NONE,
        guidance_cuts: int = 0,
        guidance_strength: Optional[float] = None,
        guidance_prompt: Union[str, generation.Prompt] = None,
        guidance_models: List[str] = None,
<<<<<<< HEAD
        upscale: Union[bool, Dict[str, Any]] = False,
        enhance: Union[bool, Dict[str, Any]] = False,
=======
        adapter_type: generation.T2IAdapter = None,
        adapter_strength: float = 0.4,
        adapter_init_type: generation.T2IAdapterInit = generation.T2IADAPTERINIT_IMAGE,
        style_preset: Optional[str] = None
>>>>>>> 59480881
    ) -> Generator[generation.Answer, None, None]:
        """
        Generate images from a prompt.

        :param prompt: Prompt to generate images from.
        :param init_image: Init image.
        :param mask_image: Mask image
        :param height: Height of the generated images.
        :param width: Width of the generated images.
        :param start_schedule: Start schedule for init image.
        :param end_schedule: End schedule for init image.
        :param cfg_scale: Scale of the configuration.
        :param sampler: Sampler to use.
        :param steps: Number of steps to take.
        :param seed: Seed for the random number generator.
        :param samples: Number of samples to generate.
        :param safety: DEPRECATED/UNUSED - Cannot be disabled.
        :param classifiers: DEPRECATED/UNUSED - Has no effect on image generation.
        :param guidance_preset: Guidance preset to use. See generation.GuidancePreset for supported values.
        :param guidance_cuts: Number of cuts to use for guidance.
        :param guidance_strength: Strength of the guidance. We recommend values in range [0.0,1.0]. A good default is 0.25
        :param guidance_prompt: Prompt to use for guidance, defaults to `prompt` argument (above) if not specified.
        :param guidance_models: Models to use for guidance.
<<<<<<< HEAD
        :param upscale: Whether to upscale the generated images. Can also pass a dictionary of upscale arguments. See client.upscale for supported values.
        :param enhance: Whether to enhance the generated images. Can also pass a dictionary of enhance arguments. See client._make_enhance_request for supported values.
=======
        :param adapter_type: T2I adapter type, if any.
        :param adapter_strength: Float between 0, 1 representing the proportion of unet passes into which we inject adapter weights
        :param adapter_init_type: If T2IADAPTERINIT_IMAGE then init_image is converted into an initialising image corresponding to the adapter_type. i.e.
        a sketch/depthmap/canny edge. If T2IADAPTERINIT_ADAPTER_IMAGE, then the init_image is treated as already a a sketch/depthmap/canny edge.
        :param style_preset: Style preset name to use (see https://platform.stability.ai/docs/api-reference#tag/v1generation)
>>>>>>> 59480881
        :return: Generator of Answer objects.
        """
        
        generate_rq = self._make_generate_request(
                prompt = prompt,
                init_image = init_image,
                mask_image = mask_image,
                height = height,
                width = width,
                start_schedule = start_schedule,
                end_schedule = end_schedule,
                cfg_scale = cfg_scale,
                sampler = sampler,
                steps = steps,
                seed = seed,
                samples = samples,
                guidance_preset = guidance_preset,
                guidance_cuts = guidance_cuts,
                guidance_strength = guidance_strength,
                guidance_prompt = guidance_prompt,
                guidance_models = guidance_models
            )
        
        if not upscale and not enhance:
            yield from self.run_request(generate_rq)
        else:
            if isinstance(upscale, bool):
                upscale_kwargs = {}
            elif isinstance(upscale, dict):
                upscale_kwargs = upscale
                upscale = True
            else:
                raise ValueError("upscale must be a boolean or dict")
            if isinstance(enhance, bool):
                enhance_kwargs = {}
            elif isinstance(enhance, dict):
                enhance_kwargs = enhance
                enhance = True
            else:
                raise ValueError("enhance must be a boolean or dict")

            # Remove init image if it is in upscale_kwargs. 
            # It is not needed for chaining
            init_image_upscale_arg = upscale_kwargs.pop('init_image', None)
            if init_image_upscale_arg is not None:
                logger.info(f"Generate upscale request: " \
                            f"init_image not needed in upscale_kwargs, but was provided. It has been automatically removed from the request. " \
                            "init_image: {init_image}")

            # Construct requests for the chain
            chain_rq_list = [generate_rq]
            stage_ids = ['generate']
            if upscale:
                upscale_rq = self._make_upscale_request(**upscale_kwargs)
                chain_rq_list.append(upscale_rq)
                stage_ids.append('upscale')
            if enhance:
                enhance_rq = self._make_enhance_request(**enhance_kwargs)
                chain_rq_list.append(enhance_rq)
                stage_ids.append('enhance')

            yield from self.run_request_chain(
                requests = chain_rq_list,
                stage_ids = stage_ids
                )
    
    def upscale(
        self,
        init_image: Image.Image,
        height: int = None,
        width: int = None,
        prompt: Union[str, generation.Prompt] = None,
        steps: Optional[int] = 20,
        cfg_scale: float = 7.0,
        seed: int = 0
    ) -> Generator[generation.Answer, None, None]:
        """
        Upscale an image.

        :param init_image: Image to upscale.

        Optional parameters for upscale method:

        :param height: Height of the output images.
        :param width: Width of the output images.
        :param prompt: Prompt used in text conditioned models
        :param steps: Number of diffusion steps
        :param cfg_scale: Intensity of the prompt, when a prompt is used
        :param seed: Seed for the random number generator.

        Some variables are not used for specific engines, but are included for consistency.

        Variables ignored in ESRGAN engines: prompt, steps, cfg_scale, seed

        :return: Generator of Answer objects.
        """
        rq = self._make_upscale_request(
                init_image=init_image,
                height=height,
                width=width,
                prompt=prompt,
                steps=steps,
                cfg_scale=cfg_scale,
                seed=seed
        )

        yield from self.run_request(rq)

    def run_request_chain(
            self,
            requests: List[generation.Request],
            stage_ids: List[str] = None,
            request_id: str = None,
    ):
        chain_rq = self._make_linear_chain(
                requests = requests,
                stage_ids = stage_ids,
                request_id = request_id
            )

        yield from self.run_request(chain_rq)
        
    
    def _make_linear_chain(
            self,
            requests: List[generation.Request],
            stage_ids: List[str] = None,
            request_id: str = None,
    ):
        if stage_ids is None:
            stage_ids = [f"stage_{i}" for i in range(len(requests))]
        elif len(stage_ids) != len(requests):
            raise ValueError("stage_ids must be the same length as requests")
        if request_id is None:
            request_id = "generate_chain"
        
        # Construct stages from the requests
        stages = []
        for i in range(len(requests)):
            # Action = return on the last stage, pass on all others
            if i == len(requests) - 1:
                action = [generation.STAGE_ACTION_RETURN]
                target = None
            else:
                action = [generation.STAGE_ACTION_PASS]
                target = stage_ids[i+1]

            stages.append(generation.Stage(
                id=stage_ids[i],
                request=requests[i], 
                on_status=[generation.OnStatus(
                    action=action,
                    target=target
                )]
            ))

        chain_rq = generation.ChainRequest(request_id=request_id, stage=stages)
        return chain_rq

    def _make_generate_request(
        self,
        prompt: Union[str, List[str], generation.Prompt, List[generation.Prompt]],
        init_image: Optional[Image.Image] = None,
        mask_image: Optional[Image.Image] = None,
        height: int = 512,
        width: int = 512,
        start_schedule: float = 1.0,
        end_schedule: float = 0.01,
        cfg_scale: float = 7.0,
        sampler: generation.DiffusionSampler = None,
        steps: Optional[int] = None,
        seed: Union[Sequence[int], int] = 0,
        samples: int = 1,
        guidance_preset: generation.GuidancePreset = generation.GUIDANCE_PRESET_NONE,
        guidance_cuts: int = 0,
        guidance_strength: Optional[float] = None,
        guidance_prompt: Union[str, generation.Prompt] = None,
        guidance_models: List[str] = None,
    ):
        """
        Create a generate request

        Refer to client.generate for parameter descriptions.

        :return: generation.Request object.
        """
        if (prompt is None) and (init_image is None):
            raise ValueError("prompt and/or init_image must be provided")

        if (mask_image is not None) and (init_image is None):
            raise ValueError(
                "If mask_image is provided, init_image must also be provided"
            )

        if not seed:
            seed = [random.randrange(0, 4294967295)]
        elif isinstance(seed, int):
            seed = [seed]
        else:
            seed = list(seed)

        prompts: List[generation.Prompt] = []
        if any(isinstance(prompt, t) for t in (str, generation.Prompt)):
            prompt = [prompt]
        for p in prompt:
            if isinstance(p, str):
                p = generation.Prompt(text=p)
            elif not isinstance(p, generation.Prompt):
                raise TypeError("prompt must be a string or generation.Prompt object")
            prompts.append(p)

        step_parameters = dict(
            scaled_step=0,
            sampler=generation.SamplerParameters(cfg_scale=cfg_scale),
        )

        # NB: Specifying schedule when there's no init image causes washed out results
        if init_image is not None:
            step_parameters['schedule'] = generation.ScheduleParameters(
                start=start_schedule,
                end=end_schedule,
            )
            prompts += [image_to_prompt(init_image)]

            if mask_image is not None:
                prompts += [image_to_prompt(mask_image, type=generation.ARTIFACT_MASK)]


        if guidance_prompt:
            if isinstance(guidance_prompt, str):
                guidance_prompt = generation.Prompt(text=guidance_prompt)
            elif not isinstance(guidance_prompt, generation.Prompt):
                raise ValueError("guidance_prompt must be a string or Prompt object")
        if guidance_strength == 0.0:
            guidance_strength = None
        
        # Build our CLIP parameters
        if guidance_preset is not generation.GUIDANCE_PRESET_NONE:
            # to do: make it so user can override this
            step_parameters['sampler']=None

            if guidance_models:
                guiders = [generation.Model(alias=model) for model in guidance_models]
            else:
                guiders = None

            if guidance_cuts:
                cutouts = generation.CutoutParameters(count=guidance_cuts)
            else:
                cutouts = None

            step_parameters["guidance"] = generation.GuidanceParameters(
                guidance_preset=guidance_preset,
                instances=[
                    generation.GuidanceInstanceParameters(
                        guidance_strength=guidance_strength,
                        models=guiders,
                        cutouts=cutouts,
                        prompt=guidance_prompt,
                    )
                ],
            )

        adapter_parameters = generation.T2IAdapterParameter(
            adapter_type = adapter_type,
            adapter_strength = adapter_strength,
            adapter_init_type = adapter_init_type,
        )

        transform=None
        if sampler:
            transform=generation.TransformType(diffusion=sampler)

        image_parameters=generation.ImageParameters(
            transform=transform,
            height=height,
            width=width,
            seed=seed,
            steps=steps,
            samples=samples,
            adapter=adapter_parameters,
            parameters=[generation.StepParameter(**step_parameters)],
        )

<<<<<<< HEAD
        request_id = str(uuid.uuid4())
        engine_id = self.engine

        rq = generation.Request(
            engine_id=engine_id,
            request_id=request_id,
            prompt=prompts,
            image=image_parameters,
        )

        return rq
=======
        if style_preset and style_preset.lower() != 'none':
            extras = Struct()
            extras.update({ '$IPC': { "preset": style_preset } })
        else:
            extras = None

        return self.emit_request(prompt=prompts, image_parameters=image_parameters, extra_parameters=extras)
>>>>>>> 59480881
    
    def _make_upscale_request(
        self,
        init_image: Image.Image = None,
        height: int = None,
        width: int = None,
        prompt: Union[str, generation.Prompt] = None,
        steps: Optional[int] = 20,
        cfg_scale: float = 7.0,
        seed: int = 0
    ) -> generation.Request:
        """
        Create an upscale request for a chain of engines.

        Refer to client.upscale for parameter descriptions.

        :return: generation.Request object.
        """
        if init_image is None:
            prompts = []
        else:
            prompts = [image_to_prompt(init_image)]

        if prompt:
            if isinstance(prompt, str):
                prompt = generation.Prompt(text=prompt)
            elif not isinstance(prompt, generation.Prompt):
                raise ValueError("prompt must be a string or Prompt object")
            prompts.append(prompt)

        step_parameters = dict(
            sampler=generation.SamplerParameters(cfg_scale=cfg_scale)
        )

        image_parameters=generation.ImageParameters(
            height=height,
            width=width,
            seed=[seed],
            steps=steps,
            parameters=[generation.StepParameter(**step_parameters)],
        )

        request_id = str(uuid.uuid4())

        rq = generation.Request(
            engine_id=self.upscale_engine,
            request_id=request_id,
            prompt=prompts,
            image=image_parameters
        )

        return rq
    
    def _make_enhance_request(
        self,
        weight: int = 0.7,
        engine_id: str = None,
        request_id: str = None,
    ) -> generation.Request:
        """
        Create an enhance request for a chain of engines.

        Optional parameters for enhance method:

        :param weight: Weight of the enhancement. 0 is no enhancement, 1 is full enhancement.

        :return: generation.Request object.
        """
        extras = Struct()
        extras.update({
            'weight': weight
        })

        image_parameters=generation.ImageParameters()
        
        if not request_id:
            request_id = str(uuid.uuid4())
        if not engine_id:
            engine_id = self.enhance_engine

        rq = generation.Request(
            engine_id=engine_id,
            request_id=request_id,
            image=image_parameters,
            extras=extras
        )
        return rq    

    # The motivation here is to facilitate constructing requests by passing protobuf objects directly.
    def emit_request(
        self,
        prompt: generation.Prompt,
        image_parameters: generation.ImageParameters,
        extra_parameters: Optional[Struct] = None,
        engine_id: str = None,
        request_id: str = None,
    ):
        logger.warning(
            "[Deprecation Warning] The method you have used to invoke the sdk will be deprecated shortly."
            "[Deprecation Warning] Please modify your code to use " 
            "[Deprecation Warning] `generate_rq = client._make_generate_request(...` " 
            "[Deprecation Warning] and "
            "[Deprecation Warning] `client.run_request(generate_rq)`"
        )
        if not request_id:
            request_id = str(uuid.uuid4())
        if not engine_id:
            engine_id = self.engine

        rq = generation.Request(
            engine_id=engine_id,
            request_id=request_id,
            prompt=prompt,
            image=image_parameters,
            extras=extra_parameters
        )

        yield from self.run_request(rq)


    def run_request(self,
                   rq: Union[generation.ChainRequest, generation.Request]
    ) -> generation.Answer:
        if self.verbose:
            logger.info("Sending request.")

        if isinstance(rq, generation.Request):
            generate_func = self.stub.Generate
        else:
            generate_func = self.stub.ChainGenerate

        start = time.time()
        for answer in generate_func(rq, **self.grpc_args):
            duration = time.time() - start
            if self.verbose:
                if len(answer.artifacts) > 0:
                    artifact_ts = [
                        artifact_type_to_string(artifact.type)
                        for artifact in answer.artifacts
                    ]
                    logger.info(
                        f"Got answer {answer.answer_id} with artifact types {artifact_ts} in "
                        f"{duration:0.2f}s"
                    )
                else:
                    logger.info(
                        f"Got keepalive {answer.answer_id} in " f"{duration:0.2f}s"
                    )

            yield answer
            start = time.time()

def process_cli(
    logger: logging.Logger = None,
    warn_client_call_deprecated: bool = True,
):
    if not logger:
        logger = logging.getLogger(__name__)
        logger.setLevel(level=logging.INFO)

        # Set up logging for output to console.
        fh = logging.StreamHandler()
        fh_formatter = logging.Formatter(
            "%(asctime)s %(levelname)s %(filename)s(%(process)d) - %(message)s"
        )
        fh.setFormatter(fh_formatter)
        logger.addHandler(fh)
    
    if warn_client_call_deprecated:
        logger.warning(
            "[Deprecation Warning] The method you have used to invoke the sdk will be deprecated shortly."
            "[Deprecation Warning] Please modify your code to call the sdk without invoking the 'client' module instead."
            "[Deprecation Warning] rather than:"
            "[Deprecation Warning]    $ python -m stability_sdk.client ...  "
            "[Deprecation Warning] instead do this:"
            "[Deprecation Warning]    $ python -m stability_sdk ...  "
        )

    STABILITY_HOST = os.getenv("STABILITY_HOST", "grpc.stability.ai:443")
    STABILITY_KEY = os.getenv("STABILITY_KEY", "")

    if not STABILITY_KEY:
        print(
            "Please enter your API key from dreamstudio.ai or set the "
            "STABILITY_KEY environment variable to skip this prompt."
        )
        STABILITY_KEY = getpass.getpass("Enter your Stability API key: ")

    # CLI parsing
    parser = ArgumentParser()
    subparsers = parser.add_subparsers(dest='command')

    parser_upscale = subparsers.add_parser('upscale')
    parser_upscale.add_argument(
        "--init_image",
        "-i",
        type=str,
        help="Init image",
        required=True
    )
    parser_upscale.add_argument(
        "--height", "-H", type=int, default=None, help="height of upscaled image"
    )
    parser_upscale.add_argument(
        "--width", "-W", type=int, default=None, help="width of upscaled image"
    )
    parser_upscale.add_argument(
        "--cfg_scale", "-C", type=float, default=7.0, help="[7.0] CFG scale factor (ignored in esrgan engines)"
    )
    parser_upscale.add_argument(
        "--steps", "-s", type=int, default=None, help="[20] number of steps (ignored in esrgan engines)"
    )
    parser_upscale.add_argument(
        "--seed", "-S", type=int, default=0, help="random seed to use (ignored in esrgan engines)"
    )
    parser_upscale.add_argument(
        "--prefix",
        "-p",
        type=str,
        default="upscale_",
        help="output prefixes for artifacts",
    )
    parser_upscale.add_argument(
        "--artifact_types",
        "-t",
        action='append',
        type=str,
        help="filter artifacts by type (ARTIFACT_IMAGE, ARTIFACT_TEXT, ARTIFACT_CLASSIFICATIONS, etc)"
    )
    parser_upscale.add_argument(
        "--no-store", action="store_true", help="do not write out artifacts"
    )
    parser_upscale.add_argument(
        "--show", action="store_true", help="open artifacts using PIL"
    )
    parser_upscale.add_argument(
        "--engine",
        "-e",
        type=str,
        help="engine to use for upscale",
        default="esrgan-v1-x2plus",
    )
    parser_upscale.add_argument(
        "prompt", nargs="*"
    )

    parser_animate = subparsers.add_parser('animate')
    parser_animate.add_argument("--gui", action="store_true", help="serve Gradio UI")
    parser_animate.add_argument("--share", action="store_true", help="create shareable UI link")
    parser_animate.add_argument("--output", "-o", type=str, default=".", help="root output folder")    
    

    parser_generate = subparsers.add_parser('generate')
    parser_generate.add_argument(
        "--height", "-H", type=int, default=1024, help="[1024] height of image"
    )
    parser_generate.add_argument(
        "--width", "-W", type=int, default=1024, help="[1024] width of image"
    )
    parser_generate.add_argument(
        "--start_schedule",
        type=float,
        default=0.5,
        help="[0.5] start schedule for init image (must be greater than 0, 1 is full strength text prompt, no trace of image)",
    )
    parser_generate.add_argument(
        "--end_schedule",
        type=float,
        default=0.01,
        help="[0.01] end schedule for init image",
    )
    parser_generate.add_argument(
        "--cfg_scale", "-C", type=float, default=7.0, help="[7.0] CFG scale factor"
    )
    parser_generate.add_argument(
        "--sampler",
        "-A",
        type=str,        
        help="[auto-select] (" + ", ".join(SAMPLERS.keys()) + ")",
    )
    parser_generate.add_argument(
        "--steps", "-s", type=int, default=None, help="[auto] number of steps"
    )
    parser_generate.add_argument(
        "--seed", "-S", type=int, default=0, help="random seed to use")
    parser_generate.add_argument("--style_preset", type=str, help="style preset name")
    parser_generate.add_argument(
        "--prefix",
        "-p",
        type=str,
        default="generation_",
        help="output prefixes for artifacts",
    )
    parser_generate.add_argument(
        "--artifact_types",
        "-t",
        action='append',
        type=str,
        help="filter artifacts by type (ARTIFACT_IMAGE, ARTIFACT_TEXT, ARTIFACT_CLASSIFICATIONS, etc)"
    )
    parser_generate.add_argument(
        "--no-store", action="store_true", help="do not write out artifacts"
    )
    parser_generate.add_argument(
        "--num_samples", "-n", type=int, default=1, help="number of samples to generate"
    )
    parser_generate.add_argument("--show", action="store_true", help="open artifacts using PIL")
    parser_generate.add_argument(
        "--engine",
        "-e",
        type=str,
        help="engine to use for inference",
        default="stable-diffusion-xl-1024-v1-0",
    )
    parser_generate.add_argument(
        "--init_image",
        "-i",
        type=str,
        help="Init image",
    )
    parser_generate.add_argument(
        "--mask_image",
        "-m",
        type=str,
        help="Mask image",
    )
    parser_generate.add_argument(
        "--upscale_engine",
        "-U",
        type=str,
        help="Engine to upscale image. Can be 'none' for no upscale, or 'default' to use the default upscale engine ('esrgan-v1-x2plus').",
        default='none',
    )
    parser_generate.add_argument(
        "--enhance_engine",
        "-E",
        type=str,
        help="Engine to enhance image. Can be 'none' for no enhancement, or 'default' to use the default enhancement engine ('face-enhance-v1').",
        default='none',

    )
    parser_generate.add_argument("prompt", nargs="*")

    
    # handle backwards compatibility, default command to generate
    input_args = sys.argv[1:]
    command = None
    if len(input_args)>0:
        command = input_args[0]
    if command not in subparsers.choices.keys() and command != '-h' and command != '--help':
        logger.warning(f"command {command} not recognized, defaulting to 'generate'")
        logger.warning(
            "[Deprecation Warning] The method you have used to invoke the sdk will be deprecated shortly."
            "[Deprecation Warning] Please modify your code to call the sdk with the following syntax:"
            "[Deprecation Warning] python -m stability_sdk <command> <args>"
            "[Deprecation Warning] Where <command> is one of: upscale, generate, animate"
        )
        input_args = ['generate'] + input_args
      
    args = parser.parse_args(input_args)
    
    if args.command == "upscale":
        args.init_image = Image.open(args.init_image)
        if not args.prompt:
            args.prompt = [""]
        args.prompt = " ".join(args.prompt)

        request =  {
            "height": args.height,
            "width": args.width,
            "init_image": args.init_image,
            "steps": args.steps,
            "seed": args.seed,
            "cfg_scale": args.cfg_scale,
            "prompt": args.prompt,
        }
        stability_api = StabilityInference(
            STABILITY_HOST, STABILITY_KEY, upscale_engine=args.engine, verbose=True
        )
        answers = stability_api.upscale(**request)
        artifacts = process_artifacts_from_answers(
            args.prefix, args.prompt, answers, write=not args.no_store, verbose=True,
            filter_types=args.artifact_types,
        )
    elif args.command == "generate":
        if not args.prompt and not args.init_image:
            logger.warning("prompt or init image must be provided")
            parser.print_help()
            sys.exit(1)
        else:
            args.prompt = " ".join(args.prompt)

        if args.init_image:
            args.init_image = Image.open(args.init_image)

        if args.mask_image:
            args.mask_image = Image.open(args.mask_image)


        engine_kwargs = {'engine': args.engine}

        upscale = args.upscale_engine != 'none'
        if upscale and args.upscale_engine != 'default':
            engine_kwargs['upscale_engine'] = args.upscale_engine

        enhance = args.enhance_engine != 'none'
        if enhance and args.enhance_engine != 'default':
            engine_kwargs['enhance_engine'] = args.enhance_engine

        request =  {
            "height": args.height,
            "width": args.width,
            "start_schedule": args.start_schedule,
            "end_schedule": args.end_schedule,
            "cfg_scale": args.cfg_scale,            
            "seed": args.seed,
            "samples": args.num_samples,
            "init_image": args.init_image,
            "mask_image": args.mask_image,
<<<<<<< HEAD
            "upscale": upscale,
            "enhance": enhance,
=======
            "style_preset": args.style_preset,
>>>>>>> 59480881
        }

        if args.sampler:
            request["sampler"] = sampler_from_string(args.sampler)

        if args.steps:
            request["steps"] = args.steps

        stability_api = StabilityInference(
            STABILITY_HOST, STABILITY_KEY, verbose=True, **engine_kwargs
        )
        answers = stability_api.generate(args.prompt, **request)
        artifacts = process_artifacts_from_answers(
            args.prefix, args.prompt, answers, write=not args.no_store, verbose=True,
            filter_types=args.artifact_types,
        )
    elif args.command == "animate":
        if args.gui:
            from .animation_ui import create_ui
            from .api import Context
            ui = create_ui(Context(STABILITY_HOST, STABILITY_KEY), args.output)
            ui.queue(concurrency_count=2, max_size=2)
            ui.launch(show_api=False, debug=True, height=768, share=args.share, show_error=True)
            sys.exit(0)
        else:
            logger.warning("animate must be invoked with --gui")
            sys.exit(1)

    
    if args.show:
        for artifact in open_images(artifacts, verbose=True):
            pass
    else:
        for artifact in artifacts:
            pass


if __name__ == "__main__":
    process_cli(logger)<|MERGE_RESOLUTION|>--- conflicted
+++ resolved
@@ -173,15 +173,12 @@
         guidance_strength: Optional[float] = None,
         guidance_prompt: Union[str, generation.Prompt] = None,
         guidance_models: List[str] = None,
-<<<<<<< HEAD
         upscale: Union[bool, Dict[str, Any]] = False,
         enhance: Union[bool, Dict[str, Any]] = False,
-=======
         adapter_type: generation.T2IAdapter = None,
         adapter_strength: float = 0.4,
         adapter_init_type: generation.T2IAdapterInit = generation.T2IADAPTERINIT_IMAGE,
         style_preset: Optional[str] = None
->>>>>>> 59480881
     ) -> Generator[generation.Answer, None, None]:
         """
         Generate images from a prompt.
@@ -205,16 +202,13 @@
         :param guidance_strength: Strength of the guidance. We recommend values in range [0.0,1.0]. A good default is 0.25
         :param guidance_prompt: Prompt to use for guidance, defaults to `prompt` argument (above) if not specified.
         :param guidance_models: Models to use for guidance.
-<<<<<<< HEAD
         :param upscale: Whether to upscale the generated images. Can also pass a dictionary of upscale arguments. See client.upscale for supported values.
         :param enhance: Whether to enhance the generated images. Can also pass a dictionary of enhance arguments. See client._make_enhance_request for supported values.
-=======
         :param adapter_type: T2I adapter type, if any.
         :param adapter_strength: Float between 0, 1 representing the proportion of unet passes into which we inject adapter weights
         :param adapter_init_type: If T2IADAPTERINIT_IMAGE then init_image is converted into an initialising image corresponding to the adapter_type. i.e.
         a sketch/depthmap/canny edge. If T2IADAPTERINIT_ADAPTER_IMAGE, then the init_image is treated as already a a sketch/depthmap/canny edge.
         :param style_preset: Style preset name to use (see https://platform.stability.ai/docs/api-reference#tag/v1generation)
->>>>>>> 59480881
         :return: Generator of Answer objects.
         """
         
@@ -235,7 +229,11 @@
                 guidance_cuts = guidance_cuts,
                 guidance_strength = guidance_strength,
                 guidance_prompt = guidance_prompt,
-                guidance_models = guidance_models
+                guidance_models = guidance_models,
+                adapter_type = adapter_type,
+                adapter_strength = adapter_strength,
+                adapter_init_type = adapter_init_type,
+                style_preset = style_preset
             )
         
         if not upscale and not enhance:
@@ -393,6 +391,10 @@
         guidance_strength: Optional[float] = None,
         guidance_prompt: Union[str, generation.Prompt] = None,
         guidance_models: List[str] = None,
+        adapter_type: generation.T2IAdapter = None,
+        adapter_strength: float = 0.4,
+        adapter_init_type: generation.T2IAdapterInit = generation.T2IADAPTERINIT_IMAGE,
+        style_preset: Optional[str] = None
     ):
         """
         Create a generate request
@@ -499,27 +501,24 @@
             parameters=[generation.StepParameter(**step_parameters)],
         )
 
-<<<<<<< HEAD
         request_id = str(uuid.uuid4())
         engine_id = self.engine
+
+        if style_preset and style_preset.lower() != 'none':
+            extras = Struct()
+            extras.update({ '$IPC': { "preset": style_preset } })
+        else:
+            extras = None
 
         rq = generation.Request(
             engine_id=engine_id,
             request_id=request_id,
             prompt=prompts,
             image=image_parameters,
+            extras=extras
         )
 
         return rq
-=======
-        if style_preset and style_preset.lower() != 'none':
-            extras = Struct()
-            extras.update({ '$IPC': { "preset": style_preset } })
-        else:
-            extras = None
-
-        return self.emit_request(prompt=prompts, image_parameters=image_parameters, extra_parameters=extras)
->>>>>>> 59480881
     
     def _make_upscale_request(
         self,
@@ -939,12 +938,9 @@
             "samples": args.num_samples,
             "init_image": args.init_image,
             "mask_image": args.mask_image,
-<<<<<<< HEAD
             "upscale": upscale,
             "enhance": enhance,
-=======
             "style_preset": args.style_preset,
->>>>>>> 59480881
         }
 
         if args.sampler:
