--- conflicted
+++ resolved
@@ -94,11 +94,6 @@
         self.error = error
 
 class GenerationResponse(BaseModel):    
-<<<<<<< HEAD
-    result: "error" or "success"
-    artifacts: List[BinaryArtifact] = Field(None)
-    error: GenerationErrorResponse = Field(None)
-=======
     result: str = Field(None)
     artifacts: List[BinaryArtifact] = Field(None)        
     error: GenerationErrorResponse = Field(None)
@@ -112,7 +107,6 @@
         super().__init__(**data)
         if self.error is None and self.result == "error" or (self.id is not None and self.name is not None and self.message is not None):
             self.error = GenerationErrorResponse(id=self.id, name=self.name, message=self.message)
->>>>>>> 8cb790ac
 
 def api_sampler_to_proto(sampler: Sampler) -> generation.DiffusionSampler:
     mappings = {
