--- conflicted
+++ resolved
@@ -65,29 +65,16 @@
 
 class Context:
     def __init__(
-<<<<<<< HEAD
         self, 
         host: str="", 
         api_key: str=None, 
         stub: generation_grpc.GenerationServiceStub=None,
-        generate_engine_id: str="stable-diffusion-xl-beta-v2-2-2",
+        generate_engine_id: str="stable-diffusion-xl-1024-v0-9",
         inpaint_engine_id: str="stable-inpainting-512-v2-0",
         interpolate_engine_id: str="interpolation-server-v1",
         transform_engine_id: str="transform-server-v1",
         upscale_engine_id: str="esrgan-v1-x2plus",
     ):
-=======
-            self, 
-            host: str="", 
-            api_key: str=None, 
-            stub: generation_grpc.GenerationServiceStub=None,
-            generate_engine_id: str="stable-diffusion-xl-1024-v0-9",
-            inpaint_engine_id: str="stable-inpainting-512-v2-0",
-            interpolate_engine_id: str="interpolation-server-v1",
-            transform_engine_id: str="transform-server-v1",
-            upscale_engine_id: str="esrgan-v1-x2plus",
-        ):
->>>>>>> 0c8e81b9
         if not host and stub is None:
             raise Exception("Must provide either GRPC host or stub to Api")
 
