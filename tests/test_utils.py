from typing import ByteString

import pytest
import stability_sdk.interfaces.gooseai.generation.generation_pb2 as generation

import stability_sdk.interfaces.gooseai.generation.generation_pb2 as generation
from stability_sdk.utils import (
    _2d_only_modes,
    BORDER_MODES_2D,
    BORDER_MODES_3D,
    COLOR_SPACES,
    GUIDANCE_PRESETS,
    SAMPLERS,
<<<<<<< HEAD
    border_mode_from_str_2d,
    border_mode_from_str_3d,
    color_match_from_string,
    sampler_from_string,
    guidance_from_string,
=======
    artifact_type_to_str,
    get_sampler_from_str,
>>>>>>> 67b5cf2a
    truncate_fit,
    ########
    image_mix,
    image_to_jpg_bytes,
    image_to_png_bytes,
    image_to_prompt,
    #########
    key_frame_inbetweens,
    key_frame_parse,
    #########
    warp2d_op,
    warp3d_op,
    colormatch_op,
    depthcalc_op,
    warpflow_op,
    blend_op,
    contrast_op,
)

<<<<<<< HEAD
@pytest.mark.parametrize("border", BORDER_MODES_2D.keys())
def test_border_mode_from_str_2d_valid(border):
    border_mode_from_str_2d(s=border)
    assert True

def test_border_mode_from_str_2d_invalid():
    with pytest.raises(ValueError, match="invalid 2d border mode"):
        border_mode_from_str_2d(s='not a real border mode')


@pytest.mark.parametrize("border", BORDER_MODES_3D.keys())
def test_border_mode_from_str_3d_valid(border):
    border_mode_from_str_3d(s=border)
    assert True

def test_border_mode_from_str_3d_invalid():
    with pytest.raises(ValueError, match="invalid 3d border mode"):
        border_mode_from_str_3d(s='not a real border mode')

=======
@pytest.mark.parametrize("artifact_type", generation.ArtifactType.values())
def test_artifact_type_to_str_valid(artifact_type):
    type_str = artifact_type_to_str(artifact_type)
    assert type_str == generation.ArtifactType.Name(artifact_type)

def test_artifact_type_to_str_invalid():
    type_str = artifact_type_to_str(-1)
    assert type_str == 'ARTIFACT_UNRECOGNIZED'
>>>>>>> 67b5cf2a

@pytest.mark.parametrize("sampler_name", SAMPLERS.keys())
def test_sampler_from_str_valid(sampler_name):
    sampler_from_string(s=sampler_name)
    assert True

def test_sampler_from_str_invalid():
    with pytest.raises(ValueError, match="invalid sampler"):
        sampler_from_string(s='not a real sampler')

@pytest.mark.parametrize("preset_name", GUIDANCE_PRESETS.keys())
def test_guidance_from_string_valid(preset_name):
    guidance_from_string(s=preset_name)
    assert True

def test_guidance_from_string_invalid():
    with pytest.raises(ValueError, match="invalid guidance preset"):
        guidance_from_string(s='not a real preset')

@pytest.mark.parametrize("color_space_name", COLOR_SPACES.keys())
def test_color_match_from_string_valid(color_space_name):
    color_match_from_string(s=color_space_name)
    assert True

def test_color_match_from_string_invalid():
    with pytest.raises(ValueError, match="invalid color space"):
        color_match_from_string(s='not a real colorspace')


####################################
# to do: pytest.mark.paramaterized #

def test_truncate_fit0():
    outv = truncate_fit(
        prefix='foo_', 
        prompt='bar', 
        ext='.baz', 
        ts=12345678,
        idx=0, 
        max=99)
    assert outv == 'foo_bar_12345678_0.baz'
 
def test_truncate_fit1():
    outv = truncate_fit(
        prefix='foo_', 
        prompt='bar', 
        ext='.baz', 
        ts=12345678,
        idx=0, 
        max=22)
    assert outv == 'foo_ba_12345678_0.baz'
 
####################3

# to do: this should fail for lerp values outside [0,1]
def test_image_mix(np_image):
    outv = image_mix(
        img_a=np_image,
        img_b=np_image,
        tween=0.5
    )
    assert isinstance(outv, type(np_image))
    assert outv.shape == np_image.shape

def test_image_to_jpg_bytes(np_image):
    outv=image_to_jpg_bytes(image=np_image)
    assert isinstance(outv, ByteString)

def test_image_to_png_bytes(np_image):
    outv=image_to_png_bytes(image=np_image)
    assert isinstance(outv, ByteString)

def test_image_to_prompt(np_image):
    outv = image_to_prompt(np_image)
    assert isinstance(outv, generation.Prompt)
    assert outv.artifact.type == generation.ARTIFACT_IMAGE

def test_image_to_prompt_mask(np_image):
    outv = image_to_prompt(np_image, is_mask=True)
    assert isinstance(outv, generation.Prompt)
    assert outv.artifact.type == generation.ARTIFACT_MASK

########################################

    # warp2d_op,
    # warp3d_op,
    # colormatch_op,
    # depthcalc_op,
    # warpflow_op,

# should a null transform op even return a transform op?
# would probably be better if this actually returned None or an empty list or 
# some sort of NOOP
@pytest.mark.parametrize("border_mode", BORDER_MODES_2D.keys())
def test_warp2d_op_valid(border_mode):
    op = warp2d_op(
        border_mode = border_mode,
        rotate = 0,
        scale = 0,
        translate_x = 0,
        translate_y = 0,
    )
    assert isinstance(op, generation.TransformOperation)

@pytest.mark.parametrize("border_mode", ['not a border mode'])
def test_warp2d_op_invalid(border_mode):
    with pytest.raises(ValueError, match="invalid 2d border mode"):
        op = warp2d_op(
            border_mode = border_mode,
            rotate = 0,
            scale = 0,
            translate_x = 0,
            translate_y = 0,
        )


@pytest.mark.parametrize("border_mode", BORDER_MODES_3D.keys())
def test_warp3d_op_valid(border_mode):
    op = warp3d_op(
        border_mode=border_mode,
        translate_x=0,
        translate_y=0,
        translate_z=0,
        rotate_x=0,
        rotate_y=0,
        rotate_z=0,
        near_plane=200,
        far_plane=10000,
        fov=30, 
    )
    assert isinstance(op, generation.TransformOperation)


@pytest.mark.parametrize("border_mode", BORDER_MODES_3D.keys())
def test_warp3d_op_invalid_nearfar(border_mode):
    with pytest.raises(ValueError, match='Invalid camera volume: must satisfy near < far'):
        op = warp3d_op(
            border_mode=border_mode,
            translate_x=0,
            translate_y=0,
            translate_z=0,
            rotate_x=0,
            rotate_y=0,
            rotate_z=0,
            near_plane=0,
            far_plane=0,
            fov=30, 
        )

@pytest.mark.parametrize("border_mode", BORDER_MODES_3D.keys())
def test_warp3d_op_invalid_fov(border_mode):
    with pytest.raises(ValueError, match='Invalid camera volume: fov'):
        op = warp3d_op(
            border_mode=border_mode,
            translate_x=0,
            translate_y=0,
            translate_z=0,
            rotate_x=0,
            rotate_y=0,
            rotate_z=0,
            near_plane=200,
            far_plane=10000,
            fov=0, 
        )

@pytest.mark.parametrize("border_mode", ['not a border mode'] + _2d_only_modes)
def test_warp3d_op_invalid(border_mode):
    with pytest.raises(ValueError, match="invalid 3d border mode"):
        op = warp3d_op(
            border_mode=border_mode,
            translate_x=0,
            translate_y=0,
            translate_z=0,
            rotate_x=0,
            rotate_y=0,
            rotate_z=0,
            near_plane=200,
            far_plane=10000,
            fov=30, 
        )

@pytest.mark.parametrize("color_mode", COLOR_SPACES.keys())
def test_colormatch_op_valid(np_image, color_mode):
    op = colormatch_op(
        palette_image=np_image,
        color_mode=color_mode
    )
    assert isinstance(op, generation.TransformOperation)

def test_colormatch_op_invalid(np_image):
    with pytest.raises(ValueError, match="invalid color space"):
        op = colormatch_op(
        palette_image=np_image,
        color_mode="not a real color mode",
    )<|MERGE_RESOLUTION|>--- conflicted
+++ resolved
@@ -11,16 +11,13 @@
     COLOR_SPACES,
     GUIDANCE_PRESETS,
     SAMPLERS,
-<<<<<<< HEAD
     border_mode_from_str_2d,
     border_mode_from_str_3d,
     color_match_from_string,
     sampler_from_string,
     guidance_from_string,
-=======
     artifact_type_to_str,
     get_sampler_from_str,
->>>>>>> 67b5cf2a
     truncate_fit,
     ########
     image_mix,
@@ -40,7 +37,6 @@
     contrast_op,
 )
 
-<<<<<<< HEAD
 @pytest.mark.parametrize("border", BORDER_MODES_2D.keys())
 def test_border_mode_from_str_2d_valid(border):
     border_mode_from_str_2d(s=border)
@@ -60,7 +56,6 @@
     with pytest.raises(ValueError, match="invalid 3d border mode"):
         border_mode_from_str_3d(s='not a real border mode')
 
-=======
 @pytest.mark.parametrize("artifact_type", generation.ArtifactType.values())
 def test_artifact_type_to_str_valid(artifact_type):
     type_str = artifact_type_to_str(artifact_type)
@@ -69,7 +64,6 @@
 def test_artifact_type_to_str_invalid():
     type_str = artifact_type_to_str(-1)
     assert type_str == 'ARTIFACT_UNRECOGNIZED'
->>>>>>> 67b5cf2a
 
 @pytest.mark.parametrize("sampler_name", SAMPLERS.keys())
 def test_sampler_from_str_valid(sampler_name):
